--- conflicted
+++ resolved
@@ -56,12 +56,9 @@
 
 `````
 ## New Profiles
-<<<<<<< HEAD
-xiphos, Tor Browser Bundle, display (imagemagik), Wire, mumble, zoom,Guayadeque
+xiphos, Tor Browser Bundle, display (imagemagik), Wire, mumble, zoom,Guayadeque, qemu, keypass2
 amarok, ark, atool, bleachbit, brasero, dolphin, dragon, elinks, enchant, exiftool, file-roller, gedit
 gjs, gnome-books, gnome-clocks, gnome-documents, gnome-maps, gnome-music, gnome-photos, gnome-weather
 goobox, gpa, gpg, gpg-agent, highlight, img2txt, k3b, kate, lynx, mediainfo, nautilus, odt2txt, pdftotext
 simple-scan, skanlite, ssh-agent, tracker, transmission-cli, transmission-show, w3m, xfburn, xpra
-=======
-xiphos, Tor Browser Bundle, display (imagemagik), Wire, mumble, zoom,Guayadeque, qemu, keypass2
->>>>>>> be09b34e
+
