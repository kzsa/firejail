--- conflicted
+++ resolved
@@ -62,12 +62,8 @@
 # writable-run-user is needed for signing and encrypting emails
 writable-run-user
 
-<<<<<<< HEAD
 # to enable desktop notifications, add these commented lines to your kmail.local file
 #dbus-user.talk org.freedesktop.Notifications
 #dbus-user filter
 
 # restrict-namespaces
-=======
-#restrict-namespaces
->>>>>>> f5b7cd96
