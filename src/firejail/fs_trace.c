--- conflicted
+++ resolved
@@ -33,18 +33,6 @@
 void fs_trace_touch_or_store_preload(void) {
 	struct stat s;
 
-<<<<<<< HEAD
-	// create an empty /etc/ld.so.preload
-	if (stat("/etc/ld.so.preload", &s)) {
-		if (arg_debug)
-			printf("Creating an empty /etc/ld.so.preload file\n");
-		FILE *fp = fopen("/etc/ld.so.preload", "wxe");
-		if (!fp)
-			errExit("fopen");
-		SET_PERMS_STREAM(fp, 0, 0, S_IRUSR | S_IWUSR | S_IRGRP | S_IROTH);
-		fclose(fp);
-		fs_logger("touch /etc/ld.so.preload");
-=======
 	if (stat("/etc/ld.so.preload", &s) != 0) {
 		fs_trace_touch_preload();
 		return;
@@ -57,7 +45,6 @@
 	if (copy_file("/etc/ld.so.preload", RUN_LDPRELOAD_FILE, 0, 0, S_IRUSR | S_IWUSR | S_IRGRP | S_IROTH)) {
 		fprintf(stderr, "Error: cannot copy /etc/ld.so.preload file\n");
 		exit(1);
->>>>>>> bb815a4c
 	}
 }
 
