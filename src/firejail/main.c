/*
 * Copyright (C) 2014-2021 Firejail Authors
 *
 * This file is part of firejail project
 *
 * This program is free software; you can redistribute it and/or modify
 * it under the terms of the GNU General Public License as published by
 * the Free Software Foundation; either version 2 of the License, or
 * (at your option) any later version.
 *
 * This program is distributed in the hope that it will be useful,
 * but WITHOUT ANY WARRANTY; without even the implied warranty of
 * MERCHANTABILITY or FITNESS FOR A PARTICULAR PURPOSE.  See the
 * GNU General Public License for more details.
 *
 * You should have received a copy of the GNU General Public License along
 * with this program; if not, write to the Free Software Foundation, Inc.,
 * 51 Franklin Street, Fifth Floor, Boston, MA 02110-1301 USA.
 */
#include "firejail.h"
#include "../include/pid.h"
#include "../include/firejail_user.h"
#include "../include/gcov_wrapper.h"
#include "../include/syscall.h"
#include "../include/seccomp.h"
#define _GNU_SOURCE
#include <sys/utsname.h>
#include <sched.h>
#include <sys/mount.h>
#include <sys/wait.h>
#include <sys/stat.h>
#include <dirent.h>
#include <pwd.h>
#include <errno.h>
<<<<<<< HEAD
=======
#include <limits.h>
>>>>>>> c57199a3
#include <sys/file.h>
#include <sys/prctl.h>
#include <signal.h>
#include <time.h>
#include <net/if.h>
#include <sys/utsname.h>

#include <fcntl.h>
#ifndef O_PATH
#define O_PATH 010000000
#endif

#ifdef __ia64__
/* clone(2) has a different interface on ia64, as it needs to know
   the size of the stack */
int __clone2(int (*fn)(void *),
             void *child_stack_base, size_t stack_size,
             int flags, void *arg, ...
              /* pid_t *ptid, struct user_desc *tls, pid_t *ctid */ );
#endif

uid_t firejail_uid = 0;
gid_t firejail_gid = 0;

#define STACK_SIZE (1024 * 1024)
#define STACK_ALIGNMENT 16
static char child_stack[STACK_SIZE] __attribute__((aligned(STACK_ALIGNMENT)));		// space for child's stack

Config cfg;					// configuration
int arg_private = 0;				// mount private /home and /tmp directoryu
int arg_private_cache = 0;		// mount private home/.cache
int arg_debug = 0;				// print debug messages
int arg_debug_blacklists = 0;			// print debug messages for blacklists
int arg_debug_whitelists = 0;			// print debug messages for whitelists
int arg_debug_private_lib = 0;			// print debug messages for private-lib
int arg_nonetwork = 0;				// --net=none
int arg_command = 0;				// -c
int arg_overlay = 0;				// overlay option
int arg_overlay_keep = 0;			// place overlay diff in a known directory
int arg_overlay_reuse = 0;			// allow the reuse of overlays

int arg_seccomp = 0;				// enable default seccomp filter
int arg_seccomp32 = 0;				// enable default seccomp filter for 32 bit arch
int arg_seccomp_postexec = 0;			// need postexec ld.preload library?
int arg_seccomp_block_secondary = 0;		// block any secondary architectures
int arg_seccomp_error_action = 0;

int arg_caps_default_filter = 0;			// enable default capabilities filter
int arg_caps_drop = 0;				// drop list
int arg_caps_drop_all = 0;			// drop all capabilities
int arg_caps_keep = 0;			// keep list
char *arg_caps_list = NULL;			// optional caps list

int arg_trace = 0;				// syscall tracing support
char *arg_tracefile = NULL;			// syscall tracing file
int arg_tracelog = 0;				// blacklist tracing support
int arg_rlimit_cpu = 0;				// rlimit max cpu time
int arg_rlimit_nofile = 0;			// rlimit nofile
int arg_rlimit_nproc = 0;			// rlimit nproc
int arg_rlimit_fsize = 0;				// rlimit fsize
int arg_rlimit_sigpending = 0;			// rlimit fsize
int arg_rlimit_as = 0;				// rlimit as
int arg_nogroups = 0;				// disable supplementary groups
int arg_nonewprivs = 0;			// set the NO_NEW_PRIVS prctl
int arg_noroot = 0;				// create a new user namespace and disable root user
int arg_netfilter;				// enable netfilter
int arg_netfilter6;				// enable netfilter6
char *arg_netfilter_file = NULL;			// netfilter file
char *arg_netfilter6_file = NULL;		// netfilter6 file
char *arg_netns = NULL;			// "ip netns"-created network namespace to use
int arg_doubledash = 0;			// double dash
int arg_shell_none = 0;			// run the program directly without a shell
int arg_private_dev = 0;			// private dev directory
int arg_keep_dev_shm = 0;                       // preserve /dev/shm
int arg_private_etc = 0;			// private etc directory
int arg_private_opt = 0;			// private opt directory
int arg_private_srv = 0;			// private srv directory
int arg_private_bin = 0;			// private bin directory
int arg_private_tmp = 0;			// private tmp directory
int arg_private_lib = 0;			// private lib directory
int arg_private_cwd = 0;			// private working directory
int arg_scan = 0;				// arp-scan all interfaces
int arg_whitelist = 0;				// whitelist command
int arg_nosound = 0;				// disable sound
int arg_novideo = 0;			//disable video devices in /dev
int arg_no3d;					// disable 3d hardware acceleration
int arg_quiet = 0;				// no output for scripting
int arg_join_network = 0;			// join only the network namespace
int arg_join_filesystem = 0;			// join only the mount namespace
int arg_nice = 0;				// nice value configured
int arg_ipc = 0;					// enable ipc namespace
int arg_writable_etc = 0;			// writable etc
int arg_keep_config_pulse = 0;			// disable automatic ~/.config/pulse init
int arg_writable_var = 0;			// writable var
int arg_keep_var_tmp = 0;                       // don't overwrite /var/tmp
int arg_writable_run_user = 0;			// writable /run/user
int arg_writable_var_log = 0;		// writable /var/log
int arg_appimage = 0;				// appimage
int arg_apparmor = 0;				// apparmor
int arg_allow_debuggers = 0;			// allow debuggers
int arg_x11_block = 0;				// block X11
int arg_x11_xorg = 0;				// use X11 security extension
int arg_allusers = 0;				// all user home directories visible
int arg_machineid = 0;				// preserve /etc/machine-id
int arg_allow_private_blacklist = 0; 		// blacklist things in private directories
int arg_disable_mnt = 0;			// disable /mnt and /media
int arg_noprofile = 0; // use default.profile if none other found/specified
int arg_memory_deny_write_execute = 0;		// block writable and executable memory
int arg_notv = 0;	// --notv
int arg_nodvd = 0; // --nodvd
int arg_nou2f = 0; // --nou2f
int arg_noinput = 0; // --noinput
int arg_deterministic_exit_code = 0;	// always exit with first child's exit status
DbusPolicy arg_dbus_user = DBUS_POLICY_ALLOW;	// --dbus-user
DbusPolicy arg_dbus_system = DBUS_POLICY_ALLOW;	// --dbus-system
const char *arg_dbus_log_file = NULL;
int arg_dbus_log_user = 0;
int arg_dbus_log_system = 0;
int login_shell = 0;

int parent_to_child_fds[2];
int child_to_parent_fds[2];

char *fullargv[MAX_ARGS];			// expanded argv for restricted shell
int fullargc = 0;
static pid_t child = 0;
pid_t sandbox_pid;
mode_t orig_umask = 022;

static void clear_atexit(void) {
	EUID_ROOT();
	delete_run_files(getpid());
}

static void myexit(int rv) {
	logmsg("exiting...");
	if (!arg_command)
		fmessage("\nParent is shutting down, bye...\n");


	// delete sandbox files in shared memory
#ifdef HAVE_DBUSPROXY
	dbus_proxy_stop();
#endif
	EUID_ROOT();
	delete_run_files(sandbox_pid);
	appimage_clear();
	flush_stdin();
	exit(rv);
}

static void my_handler(int s) {
	fmessage("\nParent received signal %d, shutting down the child process...\n", s);
	logsignal(s);

	if (waitpid(child, NULL, WNOHANG) == 0) {
		// child is pid 1 of a pid namespace:
		// signals are not delivered if there is no handler yet
		if (has_handler(child, s))
			kill(child, s);
		else
			kill(child, SIGKILL);
		waitpid(child, NULL, 0);
	}
	myexit(128 + s);
}

static void install_handler(void) {
	struct sigaction sga;

	// block SIGTERM while handling SIGINT
	sigemptyset(&sga.sa_mask);
	sigaddset(&sga.sa_mask, SIGTERM);
	sga.sa_handler = my_handler;
	sga.sa_flags = 0;
	sigaction(SIGINT, &sga, NULL);

	// block SIGINT while handling SIGTERM
	sigemptyset(&sga.sa_mask);
	sigaddset(&sga.sa_mask, SIGINT);
	sga.sa_handler = my_handler;
	sga.sa_flags = 0;
	sigaction(SIGTERM, &sga, NULL);
}


// init configuration
static void init_cfg(int argc, char **argv) {
	EUID_ASSERT();
	memset(&cfg, 0, sizeof(cfg));

	cfg.original_argv = argv;
	cfg.original_argc = argc;
	cfg.bridge0.devsandbox = "eth0";
	cfg.bridge1.devsandbox = "eth1";
	cfg.bridge2.devsandbox = "eth2";
	cfg.bridge3.devsandbox = "eth3";

	// extract user data
	EUID_ROOT(); // rise permissions for grsecurity
	struct passwd *pw = getpwuid(getuid());
	if (!pw)
		errExit("getpwuid");
	EUID_USER();
	cfg.username = strdup(pw->pw_name);
	if (!cfg.username)
		errExit("strdup");

	// check user database
	if (!firejail_user_check(cfg.username)) {
		fprintf(stderr, "Error: the user is not allowed to use Firejail.\n"
			"Please add the user in %s/firejail.users file,\n"
			"either by running \"sudo firecfg\", or by editing the file directly.\n"
			"See \"man firejail-users\" for more details.\n\n", SYSCONFDIR);

		// attempt to run the program as is
		run_symlink(argc, argv, 1);
		exit(1);
	}

	cfg.cwd = getcwd(NULL, 0);
	if (!cfg.cwd && errno != ENOENT)
		errExit("getcwd");

	// build home directory name
	if (pw->pw_dir == NULL) {
		fprintf(stderr, "Error: user %s doesn't have a user directory assigned\n", cfg.username);
		exit(1);
	}
	check_homedir(pw->pw_dir);
	cfg.homedir = clean_pathname(pw->pw_dir);

	// initialize random number generator
	sandbox_pid = getpid();
	time_t t = time(NULL);
	srand(t ^ sandbox_pid);

	arg_seccomp_error_action = EPERM;
	cfg.seccomp_error_action = "EPERM";
}

static void fix_single_std_fd(int fd, const char *file, int flags) {
	struct stat s;
	if (fstat(fd, &s) == -1 && errno == EBADF) {
		// something is wrong with fd, probably it is not opened
		int nfd = open(file, flags);
		if (nfd != fd || fstat(fd, &s) != 0)
			_exit(1); // no further attempts to fix the situation
	}
}

// glibc does this automatically if Firejail was started by a regular user
// run this for root user and as a fallback
static void fix_std_streams(void) {
	fix_single_std_fd(0, "/dev/full", O_RDONLY|O_NOFOLLOW);
	fix_single_std_fd(1, "/dev/null", O_WRONLY|O_NOFOLLOW);
	fix_single_std_fd(2, "/dev/null", O_WRONLY|O_NOFOLLOW);
}

static void check_network(Bridge *br) {
	assert(br);
	if (br->macvlan == 0) // for bridge devices check network range or arp-scan and assign address
		net_configure_sandbox_ip(br);
	else if (br->ipsandbox) { // for macvlan check network range
		char *rv = in_netrange(br->ipsandbox, br->ip, br->mask);
		if (rv) {
			fprintf(stderr, "%s\n", rv);
			exit(1);
		}
	}
}

#ifdef HAVE_USERNS
void check_user_namespace(void) {
	EUID_ASSERT();
	if (getuid() == 0)
		goto errout;

	// test user namespaces available in the kernel
	struct stat s1;
	struct stat s2;
	struct stat s3;
	if (stat("/proc/self/ns/user", &s1) == 0 &&
	    stat("/proc/self/uid_map", &s2) == 0 &&
	    stat("/proc/self/gid_map", &s3) == 0)
		arg_noroot = 1;
	else
		goto errout;

	return;

errout:
	fwarning("noroot option is not available\n");
	arg_noroot = 0;

}
#endif


static void exit_err_feature(const char *feature) {
	fprintf(stderr, "Error: %s feature is disabled in Firejail configuration file\n", feature);
	exit(1);
}

// run independent commands and exit program
// this function handles command line options such as --version and --help
static void run_cmd_and_exit(int i, int argc, char **argv) {
	EUID_ASSERT();

	//*************************************
	// basic arguments
	//*************************************
	if (strcmp(argv[i], "--help") == 0 ||
	    strcmp(argv[i], "-?") == 0) {
		usage();
		exit(0);
	}
	else if (strcmp(argv[i], "--version") == 0) {
		printf("firejail version %s\n", VERSION);
		printf("\n");
		print_compiletime_support();
		printf("\n");
		exit(0);
	}
#ifdef HAVE_OVERLAYFS
	else if (strcmp(argv[i], "--overlay-clean") == 0) {
		if (checkcfg(CFG_OVERLAYFS)) {
			if (remove_overlay_directory()) {
				fprintf(stderr, "Error: cannot remove overlay directory\n");
				exit(1);
			}
		}
		else
			exit_err_feature("overlayfs");
		exit(0);
	}
#endif
#ifdef HAVE_X11
	else if (strcmp(argv[i], "--x11") == 0) {
		if (checkcfg(CFG_X11)) {
			x11_start(argc, argv);
			exit(0);
		}
		else
			exit_err_feature("x11");
	}
	else if (strcmp(argv[i], "--x11=xpra") == 0) {
		if (checkcfg(CFG_X11)) {
			x11_start_xpra(argc, argv);
			exit(0);
		}
		else
			exit_err_feature("x11");
	}
	else if (strcmp(argv[i], "--x11=xephyr") == 0) {
		if (checkcfg(CFG_X11)) {
			x11_start_xephyr(argc, argv);
			exit(0);
		}
		else
			exit_err_feature("x11");
	}
	else if (strcmp(argv[i], "--x11=xvfb") == 0) {
		if (checkcfg(CFG_X11)) {
			x11_start_xvfb(argc, argv);
			exit(0);
		}
		else
			exit_err_feature("x11");
	}
#endif
#ifdef HAVE_NETWORK
	else if (strncmp(argv[i], "--bandwidth=", 12) == 0) {
		if (checkcfg(CFG_NETWORK)) {
			logargs(argc, argv);

			// extract the command
			if ((i + 1) == argc) {
				fprintf(stderr, "Error: command expected after --bandwidth option\n");
				exit(1);
			}
			char *cmd = argv[i + 1];
			if (strcmp(cmd, "status") && strcmp(cmd, "clear") && strcmp(cmd, "set")) {
				fprintf(stderr, "Error: invalid --bandwidth command.\nValid commands: set, clear, status.\n");
				exit(1);
			}

			// extract network name
			char *dev = NULL;
			int down = 0;
			int up = 0;
			if (strcmp(cmd, "set") == 0 || strcmp(cmd, "clear") == 0) {
				// extract device name
				if ((i + 2) == argc) {
					fprintf(stderr, "Error: network name expected after --bandwidth %s option\n", cmd);
					exit(1);
				}
				dev = argv[i + 2];

				// check device name
				if (if_nametoindex(dev) == 0) {
					fprintf(stderr, "Error: network device %s not found\n", dev);
					exit(1);
				}

				// extract bandwidth
				if (strcmp(cmd, "set") == 0) {
					if ((i + 4) >= argc) {
						fprintf(stderr, "Error: invalid --bandwidth set command\n");
						exit(1);
					}

					down = atoi(argv[i + 3]);
					if (down < 0) {
						fprintf(stderr, "Error: invalid download speed\n");
						exit(1);
					}
					up = atoi(argv[i + 4]);
					if (up < 0) {
						fprintf(stderr, "Error: invalid upload speed\n");
						exit(1);
					}
				}
			}

			// extract pid or sandbox name
			pid_t pid = require_pid(argv[i] + 12);
			bandwidth_pid(pid, cmd, dev, down, up);
		}
		else
			exit_err_feature("networking");
		exit(0);
	}
	else if (strncmp(argv[i], "--netfilter.print=", 18) == 0) {
		// extract pid or sandbox name
		pid_t pid = require_pid(argv[i] + 18);
		netfilter_print(pid, 0);
		exit(0);
	}
	else if (strncmp(argv[i], "--netfilter6.print=", 19) == 0) {
		// extract pid or sandbox name
		pid_t pid = require_pid(argv[i] + 19);
		netfilter_print(pid, 1);
		exit(0);
	}
#endif
	//*************************************
	// independent commands - the program will exit!
	//*************************************
	else if (strcmp(argv[i], "--debug-syscalls") == 0) {
		if (checkcfg(CFG_SECCOMP)) {
			int rv = sbox_run(SBOX_USER | SBOX_CAPS_NONE | SBOX_SECCOMP, 2, PATH_FSECCOMP_MAIN, "debug-syscalls");
			exit(rv);
		}
		else
			exit_err_feature("seccomp");
	}
	else if (strcmp(argv[i], "--debug-syscalls32") == 0) {
		if (checkcfg(CFG_SECCOMP)) {
			int rv = sbox_run(SBOX_USER | SBOX_CAPS_NONE | SBOX_SECCOMP, 2, PATH_FSECCOMP_MAIN, "debug-syscalls32");
			exit(rv);
		}
		else
			exit_err_feature("seccomp");
	}
	else if (strcmp(argv[i], "--debug-errnos") == 0) {
		if (checkcfg(CFG_SECCOMP)) {
			int rv = sbox_run(SBOX_USER | SBOX_CAPS_NONE | SBOX_SECCOMP, 2, PATH_FSECCOMP_MAIN, "debug-errnos");
			exit(rv);
		}
		else
			exit_err_feature("seccomp");
		exit(0);
	}
	else if (strncmp(argv[i], "--seccomp.print=", 16) == 0) {
		if (checkcfg(CFG_SECCOMP)) {
			// print seccomp filter for a sandbox specified by pid or by name
			pid_t pid = require_pid(argv[i] + 16);
			seccomp_print_filter(pid);
		}
		else
			exit_err_feature("seccomp");
		exit(0);
	}
	else if (strcmp(argv[i], "--debug-protocols") == 0) {
		int rv = sbox_run(SBOX_USER | SBOX_CAPS_NONE | SBOX_SECCOMP, 2, PATH_FSECCOMP_MAIN, "debug-protocols");
		exit(rv);
	}
	else if (strncmp(argv[i], "--protocol.print=", 17) == 0) {
		if (checkcfg(CFG_SECCOMP)) {
			// print seccomp filter for a sandbox specified by pid or by name
			pid_t pid = require_pid(argv[i] + 17);
			protocol_print_filter(pid);
		}
		else
			exit_err_feature("seccomp");
		exit(0);
	}
	else if (strncmp(argv[i], "--profile.print=", 16) == 0) {
		pid_t pid = require_pid(argv[i] + 16);

		// print /run/firejail/profile/<PID> file
		char *fname;
		if (asprintf(&fname, RUN_FIREJAIL_PROFILE_DIR "/%d", pid) == -1)
			errExit("asprintf");
		FILE *fp = fopen(fname, "re");
		if (!fp) {
			fprintf(stderr, "Error: sandbox %s not found\n", argv[i] + 16);
			exit(1);
		}
#define MAXBUF 4096
		char buf[MAXBUF];
		if (fgets(buf, MAXBUF, fp))
			printf("%s", buf);
		fclose(fp);
		exit(0);

	}
	else if (strncmp(argv[i], "--cpu.print=", 12) == 0) {
		// join sandbox by pid or by name
		pid_t pid = require_pid(argv[i] + 12);
		cpu_print_filter(pid);
		exit(0);
	}
	else if (strncmp(argv[i], "--apparmor.print=", 17) == 0) {
		// join sandbox by pid or by name
		pid_t pid = require_pid(argv[i] + 17);
		char *pidstr;
		if (asprintf(&pidstr, "%u", pid) == -1)
			errExit("asprintf");
		sbox_run(SBOX_USER| SBOX_CAPS_NONE | SBOX_SECCOMP, 3, PATH_FIREMON, "--apparmor", pidstr);
		free(pidstr);
		exit(0);
	}
	else if (strncmp(argv[i], "--caps.print=", 13) == 0) {
		// join sandbox by pid or by name
		pid_t pid = require_pid(argv[i] + 13);
		caps_print_filter(pid);
		exit(0);
	}
	else if (strncmp(argv[i], "--fs.print=", 11) == 0) {
		// join sandbox by pid or by name
		pid_t pid = require_pid(argv[i] + 11);
		fs_logger_print_log(pid);
		exit(0);
	}
	else if (strncmp(argv[i], "--dns.print=", 12) == 0) {
		// join sandbox by pid or by name
		pid_t pid = require_pid(argv[i] + 12);
		net_dns_print(pid);
		exit(0);
	}
	else if (strcmp(argv[i], "--debug-caps") == 0) {
		caps_print();
		exit(0);
	}
	else if (strcmp(argv[i], "--list") == 0) {
		if (pid_hidepid())
			sbox_run(SBOX_ROOT| SBOX_CAPS_HIDEPID | SBOX_SECCOMP, 2, PATH_FIREMON, "--list");
		else
			sbox_run(SBOX_USER| SBOX_CAPS_NONE | SBOX_SECCOMP, 2, PATH_FIREMON, "--list");
		exit(0);
	}
	else if (strcmp(argv[i], "--tree") == 0) {
		if (pid_hidepid())
			sbox_run(SBOX_ROOT | SBOX_CAPS_HIDEPID | SBOX_SECCOMP, 2, PATH_FIREMON, "--tree");
		else
			sbox_run(SBOX_USER | SBOX_CAPS_NONE | SBOX_SECCOMP, 2, PATH_FIREMON, "--tree");
		exit(0);
	}
	else if (strcmp(argv[i], "--top") == 0) {
		if (pid_hidepid())
			sbox_run(SBOX_ROOT | SBOX_CAPS_HIDEPID | SBOX_SECCOMP | SBOX_ALLOW_STDIN,
				2, PATH_FIREMON, "--top");
		else
			sbox_run(SBOX_USER | SBOX_CAPS_NONE | SBOX_SECCOMP | SBOX_ALLOW_STDIN,
				2, PATH_FIREMON, "--top");
		exit(0);
	}
#ifdef HAVE_NETWORK
	else if (strcmp(argv[i], "--netstats") == 0) {
		if (checkcfg(CFG_NETWORK)) {
			struct stat s;
			if (stat("/proc/sys/kernel/grsecurity", &s) == 0 || pid_hidepid())
				sbox_run(SBOX_ROOT | SBOX_CAPS_HIDEPID | SBOX_SECCOMP | SBOX_ALLOW_STDIN,
					2, PATH_FIREMON, "--netstats");
			else
				sbox_run(SBOX_USER | SBOX_CAPS_NONE | SBOX_SECCOMP | SBOX_ALLOW_STDIN,
					2, PATH_FIREMON, "--netstats");
			exit(0);
		}
		else
			exit_err_feature("networking");
	}
	else if (strncmp(argv[i], "--net.print=", 12) == 0) {
		if (checkcfg(CFG_NETWORK)) {
			// extract pid or sandbox name
			pid_t pid = require_pid(argv[i] + 12);
			net_print(pid);
			exit(0);
		}
		else
			exit_err_feature("networking");
	}
#endif
#ifdef HAVE_FILE_TRANSFER
	else if (strncmp(argv[i], "--get=", 6) == 0) {
		if (checkcfg(CFG_FILE_TRANSFER)) {
			logargs(argc, argv);
			if (arg_private_cwd) {
				fprintf(stderr, "Error: --get and --private-cwd options are mutually exclusive\n");
				exit(1);
			}

			// verify path
			if ((i + 2) != argc) {
				fprintf(stderr, "Error: invalid --get option, path expected\n");
				exit(1);
			}
			char *path = argv[i + 1];
			 invalid_filename(path, 0); // no globbing
			 if (strstr(path, "..")) {
			 	fprintf(stderr, "Error: invalid file name %s\n", path);
			 	exit(1);
			 }

			// get file
			pid_t pid = require_pid(argv[i] + 6);
			sandboxfs(SANDBOX_FS_GET, pid, path, NULL);
			exit(0);
		}
		else
			exit_err_feature("file transfer");
	}
	else if (strncmp(argv[i], "--put=", 6) == 0) {
		if (checkcfg(CFG_FILE_TRANSFER)) {
			logargs(argc, argv);
			if (arg_private_cwd) {
				fprintf(stderr, "Error: --put and --private-cwd options are mutually exclusive\n");
				exit(1);
			}

			// verify path
			if ((i + 3) != argc) {
				fprintf(stderr, "Error: invalid --put option, 2 paths expected\n");
				exit(1);
			}
			char *path1 = argv[i + 1];
			 invalid_filename(path1, 0); // no globbing
			 if (strstr(path1, "..")) {
			 	fprintf(stderr, "Error: invalid file name %s\n", path1);
			 	exit(1);
			 }
			char *path2 = argv[i + 2];
			 invalid_filename(path2, 0); // no globbing
			 if (strstr(path2, "..")) {
			 	fprintf(stderr, "Error: invalid file name %s\n", path2);
			 	exit(1);
			 }

			// get file
			pid_t pid = require_pid(argv[i] + 6);
			sandboxfs(SANDBOX_FS_PUT, pid, path1, path2);
			exit(0);
		}
		else
			exit_err_feature("file transfer");
	}
	else if (strncmp(argv[i], "--ls=", 5) == 0) {
		if (checkcfg(CFG_FILE_TRANSFER)) {
			logargs(argc, argv);
			if (arg_private_cwd) {
				fprintf(stderr, "Error: --ls and --private-cwd options are mutually exclusive\n");
				exit(1);
			}

			// verify path
			if ((i + 2) != argc) {
				fprintf(stderr, "Error: invalid --ls option, path expected\n");
				exit(1);
			}
			char *path = argv[i + 1];
			 invalid_filename(path, 0); // no globbing
			 if (strstr(path, "..")) {
			 	fprintf(stderr, "Error: invalid file name %s\n", path);
			 	exit(1);
			 }

			// list directory contents
			if (!arg_debug)
				 arg_quiet = 1;
			pid_t pid = require_pid(argv[i] + 5);
			sandboxfs(SANDBOX_FS_LS, pid, path, NULL);
			exit(0);
		}
		else
			exit_err_feature("file transfer");
	}
	else if (strncmp(argv[i], "--cat=", 6) == 0) {
		if (checkcfg(CFG_FILE_TRANSFER)) {
			logargs(argc, argv);
			if (arg_private_cwd) {
				fprintf(stderr, "Error: --cat and --private-cwd options are mutually exclusive\n");
				exit(1);
			}

			if ((i + 2) != argc) {
				fprintf(stderr, "Error: invalid --cat option, path expected\n");
				exit(1);
			}
			char *path = argv[i + 1];
			invalid_filename(path, 0); // no globbing
			if (strstr(path, "..")) {
				fprintf(stderr, "Error: invalid file name %s\n", path);
				exit(1);
			}

			// write file contents to stdout
			if (!arg_debug)
				 arg_quiet = 1;
			pid_t pid = require_pid(argv[i] + 6);
			sandboxfs(SANDBOX_FS_CAT, pid, path, NULL);
			exit(0);
		}
		else
			exit_err_feature("file transfer");
	}
#endif
	else if (strncmp(argv[i], "--join=", 7) == 0) {
		if (checkcfg(CFG_JOIN) || getuid() == 0) {
			logargs(argc, argv);

			if (arg_shell_none) {
				if (argc <= (i+1)) {
					fprintf(stderr, "Error: --shell=none set, but no command specified\n");
					exit(1);
				}
				cfg.original_program_index = i + 1;
			}

			if (!cfg.shell && !arg_shell_none)
				cfg.shell = guess_shell();

			// join sandbox by pid or by name
			pid_t pid = require_pid(argv[i] + 7);
			join(pid, argc, argv, i + 1);
			exit(0);
		}
		else
			exit_err_feature("join");

	}
	else if (strncmp(argv[i], "--join-or-start=", 16) == 0) {
		// NOTE: this is first part of option handler,
		// 		 sandbox name is set in other part
		if (checkcfg(CFG_JOIN) || getuid() == 0) {
			logargs(argc, argv);

			if (arg_shell_none) {
				if (argc <= (i+1)) {
					fprintf(stderr, "Error: --shell=none set, but no command specified\n");
					exit(1);
				}
				cfg.original_program_index = i + 1;
			}

			// try to join by name only
			pid_t pid;
			if (!read_pid(argv[i] + 16, &pid)) {
				if (!cfg.shell && !arg_shell_none)
					cfg.shell = guess_shell();

				join(pid, argc, argv, i + 1);
				exit(0);
			}
			// if there no such sandbox continue argument processing
		}
		else
			exit_err_feature("join");
	}
#ifdef HAVE_NETWORK
	else if (strncmp(argv[i], "--join-network=", 15) == 0) {
		if (checkcfg(CFG_NETWORK)) {
			logargs(argc, argv);
			arg_join_network = 1;
			if (getuid() != 0) {
				fprintf(stderr, "Error: --join-network is only available to root user\n");
				exit(1);
			}

			if (!cfg.shell && !arg_shell_none)
				cfg.shell = guess_shell();

			// join sandbox by pid or by name
			pid_t pid = require_pid(argv[i] + 15);
			join(pid, argc, argv, i + 1);
		}
		else
			exit_err_feature("networking");
		exit(0);
	}
#endif
	else if (strncmp(argv[i], "--join-filesystem=", 18) == 0) {
		logargs(argc, argv);
		arg_join_filesystem = 1;
		if (getuid() != 0) {
			fprintf(stderr, "Error: --join-filesystem is only available to root user\n");
			exit(1);
		}

		if (!cfg.shell && !arg_shell_none)
			cfg.shell = guess_shell();

		// join sandbox by pid or by name
		pid_t pid = require_pid(argv[i] + 18);
		join(pid, argc, argv, i + 1);
		exit(0);
	}
	else if (strncmp(argv[i], "--shutdown=", 11) == 0) {
		logargs(argc, argv);

		// shutdown sandbox by pid or by name
		pid_t pid = require_pid(argv[i] + 11);
		shut(pid);
		exit(0);
	}

}

char *guess_shell(void) {
	const char *shell;
	char *retval;

	shell = env_get("SHELL");
	if (shell) {
		invalid_filename(shell, 0); // no globbing
		if (access(shell, X_OK) == 0 && !is_dir(shell) && strstr(shell, "..") == NULL &&
		    strcmp(shell, PATH_FIREJAIL) != 0)
			goto found;
	}

	// shells in order of preference
	static const char * const shells[] = {"/bin/bash", "/bin/csh", "/usr/bin/zsh", "/bin/sh", "/bin/ash", NULL };

	int i = 0;
	while (shells[i] != NULL) {
		// access call checks as real UID/GID, not as effective UID/GID
		if (access(shells[i], X_OK) == 0) {
			shell = shells[i];
			goto found;
		}
		i++;
	}

	return NULL;

 found:
	retval = strdup(shell);
	if (!retval)
		errExit("strdup");
	return retval;
}

// return argument index
static int check_arg(int argc, char **argv, const char *argument, int strict) {
	int i;
	int found = 0;
	for (i = 1; i < argc; i++) {
		if (strict) {
			if (strcmp(argv[i], argument) == 0) {
				found = i;
				break;
			}
		}
		else {
			if (strncmp(argv[i], argument, strlen(argument)) == 0) {
				found = i;
				break;
			}
		}

		// detect end of firejail params
		if (strcmp(argv[i], "--") == 0)
			break;
		if (strncmp(argv[i], "--", 2) != 0)
			break;
	}

	return found;
}

static void run_builder(int argc, char **argv) {
	EUID_ASSERT();
	(void) argc;

	// drop privileges
	if (setresgid(-1, getgid(), getgid()) != 0)
		errExit("setresgid");
	if (setresuid(-1, getuid(), getuid()) != 0)
		errExit("setresuid");

	assert(env_get("LD_PRELOAD") == NULL);
	assert(getenv("LD_PRELOAD") == NULL);
	umask(orig_umask);

	// restore original environment variables
	env_apply_all();

	argv[0] = LIBDIR "/firejail/fbuilder";
	execvp(argv[0], argv);

	perror("execvp");
	exit(1);
}

void filter_add_errno(int fd, int syscall, int arg, void *ptrarg, bool native) {
	(void) fd;
	(void) syscall;
	(void) arg;
	(void) ptrarg;
	(void) native;
}
void filter_add_blacklist_override(int fd, int syscall, int arg, void *ptrarg, bool native) {
	(void) fd;
	(void) syscall;
	(void) arg;
	(void) ptrarg;
	(void) native;
}

static int check_postexec(const char *list) {
	char *prelist, *postlist;

	if (list && list[0]) {
		syscalls_in_list(list, "@default-keep", -1, &prelist, &postlist, true);
		if (postlist)
			return 1;
	}
	return 0;
}

//*******************************************
// Main program
//*******************************************
int main(int argc, char **argv, char **envp) {
	int i;
	int prog_index = -1;			  // index in argv where the program command starts
	int lockfd_network = -1;
	int lockfd_directory = -1;
	int option_cgroup = 0;
	int custom_profile = 0;	// custom profile loaded
	int arg_caps_cmdline = 0; 	// caps requested on command line (used to break out of --chroot)
	char **ptr;

	// sanitize the umask
	orig_umask = umask(022);

	// drop permissions by default and rise them when required
	EUID_INIT();
	EUID_USER();

	// check standard streams before opening any file
	fix_std_streams();

	// argument count should be larger than 0
	if (argc == 0 || !argv || strlen(argv[0]) == 0) {
		fprintf(stderr, "Error: argv is invalid\n");
		exit(1);
	} else if (argc >= MAX_ARGS) {
		fprintf(stderr, "Error: too many arguments\n");
		exit(1);
	}

	// sanity check for arguments
	for (i = 0; i < argc; i++) {
		if (*argv[i] == 0) {
			fprintf(stderr, "Error: too short arguments\n");
			exit(1);
		}
		if (strlen(argv[i]) >= MAX_ARG_LEN) {
			fprintf(stderr, "Error: too long arguments\n");
			exit(1);
		}
	}

	// Stash environment variables
	for (i = 0, ptr = envp; ptr && *ptr && i < MAX_ENVS; i++, ptr++)
		env_store(*ptr, SETENV);

	// sanity check for environment variables
	if (i >= MAX_ENVS) {
		fprintf(stderr, "Error: too many environment variables\n");
		exit(1);
	}

	// Reapply a minimal set of environment variables
	env_apply_whitelist();

	// process --quiet
	const char *env_quiet = env_get("FIREJAIL_QUIET");
	if (check_arg(argc, argv, "--quiet", 1) || (env_quiet && strcmp(env_quiet, "yes") == 0))
		arg_quiet = 1;

	// check if the user is allowed to use firejail
	init_cfg(argc, argv);

	// get starting timestamp
	timetrace_start();

	// check argv[0] symlink wrapper if this is not a login shell
	if (*argv[0] != '-')
		run_symlink(argc, argv, 0); // if symlink detected, this function will not return

	// check if we already have a sandbox running
	// If LXC is detected, start firejail sandbox
	// otherwise try to detect a PID namespace by looking under /proc for specific kernel processes and:
	//	- start the application in a /bin/bash shell
	if (check_namespace_virt() == 0) {
		EUID_ROOT();
		int rv = check_kernel_procs();
		EUID_USER();
		if (rv == 0) {
			if (check_arg(argc, argv, "--version", 1)) {
				printf("firejail version %s\n", VERSION);
				exit(0);
			}

			// start the program directly without sandboxing
			run_no_sandbox(argc, argv);
			__builtin_unreachable();
		}
	}

	// profile builder
	if (check_arg(argc, argv, "--build", 0)) // supports both --build and --build=filename
		run_builder(argc, argv); // this function will not return

	// intrusion detection system
	if (check_arg(argc, argv, "--ids-", 0)) // supports both --ids-init and --ids-check
		run_ids(argc, argv); // this function will not return

	EUID_ROOT();
#ifndef HAVE_SUID
	if (geteuid() != 0) {
		fprintf(stderr, "Error: Firejail needs to be SUID.\n");
		fprintf(stderr, "Assuming firejail is installed in /usr/bin, execute the following command as root:\n");
		fprintf(stderr, "  chmod u+s /usr/bin/firejail\n");
	}
#endif

	// build /run/firejail directory structure
	preproc_build_firejail_dir();
	const char *container_name = env_get("container");
	if (!container_name || strcmp(container_name, "firejail")) {
		lockfd_directory = open(RUN_DIRECTORY_LOCK_FILE, O_WRONLY | O_CREAT | O_CLOEXEC, S_IRUSR | S_IWUSR);
		if (lockfd_directory != -1) {
			int rv = fchown(lockfd_directory, 0, 0);
			(void) rv;
			flock(lockfd_directory, LOCK_EX);
		}
		preproc_clean_run();
		flock(lockfd_directory, LOCK_UN);
		close(lockfd_directory);
	}

	delete_run_files(getpid());
	atexit(clear_atexit);
	EUID_USER();

	// check if the parent is sshd daemon
	int parent_sshd = 0;
	{
		pid_t ppid = getppid();
		EUID_ROOT();
		char *comm = pid_proc_comm(ppid);
		EUID_USER();
		if (comm) {
			if (strcmp(comm, "sshd") == 0) {
				arg_quiet = 1;
				parent_sshd = 1;

#ifdef DEBUG_RESTRICTED_SHELL
				{EUID_ROOT();
				FILE *fp = fopen("/firelog", "we");
				if (fp) {
					int i;
					fprintf(fp, "argc %d: ", argc);
					for (i = 0; i < argc; i++)
						fprintf(fp, "#%s# ", argv[i]);
					fprintf(fp, "\n");
					fclose(fp);
				}
				EUID_USER();}
#endif
				// run sftp and scp directly without any sandboxing
				// regular login has argv[0] == "-firejail"
				if (*argv[0] != '-') {
					if (strcmp(argv[1], "-c") == 0 && argc > 2) {
						if (strcmp(argv[2], "/usr/lib/openssh/sftp-server") == 0 ||
						    strncmp(argv[2], "scp ", 4) == 0) {
#ifdef DEBUG_RESTRICTED_SHELL
							{EUID_ROOT();
							FILE *fp = fopen("/firelog", "ae");
							if (fp) {
								fprintf(fp, "run without a sandbox\n");
								fclose(fp);
							}
							EUID_USER();}
#endif

							drop_privs(1);
							umask(orig_umask);

							// restore original environment variables
							env_apply_all();
							int rv = system(argv[2]);
							exit(rv);
						}
					}
				}
			}
			free(comm);
		}
	}
	EUID_ASSERT();

	// is this a login shell, or a command passed by sshd,
	// insert command line options from /etc/firejail/login.users
	if (*argv[0] == '-' || parent_sshd) {
		if (argc == 1)
			login_shell = 1;
		fullargc = restricted_shell(cfg.username);
		if (fullargc) {

#ifdef DEBUG_RESTRICTED_SHELL
			{EUID_ROOT();
			FILE *fp = fopen("/firelog", "ae");
			if (fp) {
				fprintf(fp, "fullargc %d: ",  fullargc);
				int i;
				for (i = 0; i < fullargc; i++)
					fprintf(fp, "#%s# ", fullargv[i]);
				fprintf(fp, "\n");
				fclose(fp);
			}
			EUID_USER();}
#endif

			int j;
			for (i = 1, j = fullargc; i < argc && j < MAX_ARGS; i++, j++, fullargc++)
				fullargv[j] = argv[i];

			// replace argc/argv with fullargc/fullargv
			argv = fullargv;
			argc = j;

#ifdef DEBUG_RESTRICTED_SHELL
			{EUID_ROOT();
			FILE *fp = fopen("/firelog", "ae");
			if (fp) {
				fprintf(fp, "argc %d: ", argc);
				int i;
				for (i = 0; i < argc; i++)
					fprintf(fp, "#%s# ", argv[i]);
				fprintf(fp, "\n");
				fclose(fp);
			}
			EUID_USER();}
#endif
		}
	}
#ifdef HAVE_OUTPUT
	else {
		// check --output option and execute it;
		check_output(argc, argv); // the function will not return if --output or --output-stderr option was found
	}
#endif
	EUID_ASSERT();

	// --ip=dhcp - we need access to /sbin and /usr/sbin directories in order to run ISC DHCP client (dhclient)
	// these paths are disabled in disable-common.inc
	if ((i = check_arg(argc, argv, "--ip", 0)) != 0) {
		if (strncmp(argv[i] + 4, "=dhcp", 5) == 0) {
			profile_add("noblacklist /sbin");
			profile_add("noblacklist /usr/sbin");
		}
	}

	// process allow-debuggers
	if (check_arg(argc, argv, "--allow-debuggers", 1)) {
		// check kernel version
		struct utsname u;
		int rv = uname(&u);
		if (rv != 0)
			errExit("uname");
		int major;
		int minor;
		if (2 != sscanf(u.release, "%d.%d", &major, &minor)) {
			fprintf(stderr, "Error: cannot extract Linux kernel version: %s\n", u.version);
			exit(1);
		}
		if (major < 4 || (major == 4 && minor < 8)) {
			fprintf(stderr, "Error: --allow-debuggers is disabled on Linux kernels prior to 4.8. "
				"A bug in ptrace call allows a full bypass of the seccomp filter. "
				"Your current kernel version is %d.%d.\n", major, minor);
			exit(1);
		}

		arg_allow_debuggers = 1;
		char *cmd = strdup("noblacklist ${PATH}/strace");
		if (!cmd)
			errExit("strdup");
		profile_add(cmd);
	}

	// for appimages we need to remove "include disable-shell.inc from the profile
	// a --profile command can show up before --appimage
	if (check_arg(argc, argv, "--appimage", 1))
		arg_appimage = 1;

	// check for force-nonewprivs in /etc/firejail/firejail.config file
	if (checkcfg(CFG_FORCE_NONEWPRIVS))
		arg_nonewprivs = 1;

	// parse arguments
	for (i = 1; i < argc; i++) {
		run_cmd_and_exit(i, argc, argv); // will exit if the command is recognized

		if (strcmp(argv[i], "--debug") == 0) {
			arg_debug = 1;
			arg_quiet = 0;
		}
		else if (strcmp(argv[i], "--debug-blacklists") == 0)
			arg_debug_blacklists = 1;
		else if (strcmp(argv[i], "--debug-whitelists") == 0)
			arg_debug_whitelists = 1;
		else if (strcmp(argv[i], "--debug-private-lib") == 0)
			arg_debug_private_lib = 1;
		else if (strcmp(argv[i], "--quiet") == 0) {
			if (!arg_debug)
				arg_quiet = 1;
		}
		else if (strcmp(argv[i], "--allow-debuggers") == 0) {
			// already handled
		}


		//*************************************
		// x11
		//*************************************

#ifdef HAVE_X11
		else if (strncmp(argv[i], "--xephyr-screen=", 16) == 0) {
			if (checkcfg(CFG_X11))
				; // the processing is done directly in x11.c
			else
				exit_err_feature("x11");
		}
#endif
		//*************************************
		// filtering
		//*************************************
#ifdef HAVE_APPARMOR
		else if (strcmp(argv[i], "--apparmor") == 0)
			arg_apparmor = 1;
#endif
		else if (strncmp(argv[i], "--protocol=", 11) == 0) {
			if (checkcfg(CFG_SECCOMP)) {
				const char *add = argv[i] + 11;
				profile_list_augment(&cfg.protocol, add);
				if (arg_debug)
					fprintf(stderr, "[option] combined protocol list: \"%s\"\n", cfg.protocol);
			}
			else
				exit_err_feature("seccomp");
		}
		else if (strcmp(argv[i], "--seccomp") == 0) {
			if (checkcfg(CFG_SECCOMP)) {
				if (arg_seccomp) {
					fprintf(stderr, "Error: seccomp already enabled\n");
					exit(1);
				}
				arg_seccomp = 1;
			}
			else
				exit_err_feature("seccomp");
		}
		else if (strncmp(argv[i], "--seccomp=", 10) == 0) {
			if (checkcfg(CFG_SECCOMP)) {
				if (arg_seccomp) {
					fprintf(stderr, "Error: seccomp already enabled\n");
					exit(1);
				}
				arg_seccomp = 1;
				cfg.seccomp_list = seccomp_check_list(argv[i] + 10);
			}
			else
				exit_err_feature("seccomp");
		}
		else if (strncmp(argv[i], "--seccomp.32=", 13) == 0) {
			if (checkcfg(CFG_SECCOMP)) {
				if (arg_seccomp32) {
					fprintf(stderr, "Error: seccomp.32 already enabled\n");
					exit(1);
				}
				arg_seccomp32 = 1;
				cfg.seccomp_list32 = seccomp_check_list(argv[i] + 13);
			}
			else
				exit_err_feature("seccomp");
		}
		else if (strncmp(argv[i], "--seccomp.drop=", 15) == 0) {
			if (checkcfg(CFG_SECCOMP)) {
				if (arg_seccomp) {
					fprintf(stderr, "Error: seccomp already enabled\n");
					exit(1);
				}
				arg_seccomp = 1;
				cfg.seccomp_list_drop = seccomp_check_list(argv[i] + 15);
			}
			else
				exit_err_feature("seccomp");
		}
		else if (strncmp(argv[i], "--seccomp.32.drop=", 18) == 0) {
			if (checkcfg(CFG_SECCOMP)) {
				if (arg_seccomp32) {
					fprintf(stderr, "Error: seccomp.32 already enabled\n");
					exit(1);
				}
				arg_seccomp32 = 1;
				cfg.seccomp_list_drop32 = seccomp_check_list(argv[i] + 18);
			}
			else
				exit_err_feature("seccomp");
		}
		else if (strncmp(argv[i], "--seccomp.keep=", 15) == 0) {
			if (checkcfg(CFG_SECCOMP)) {
				if (arg_seccomp) {
					fprintf(stderr, "Error: seccomp already enabled\n");
					exit(1);
				}
				arg_seccomp = 1;
				cfg.seccomp_list_keep = seccomp_check_list(argv[i] + 15);
			}
			else
				exit_err_feature("seccomp");
		}
		else if (strncmp(argv[i], "--seccomp.32.keep=", 18) == 0) {
			if (checkcfg(CFG_SECCOMP)) {
				if (arg_seccomp32) {
					fprintf(stderr, "Error: seccomp.32 already enabled\n");
					exit(1);
				}
				arg_seccomp32 = 1;
				cfg.seccomp_list_keep32 = seccomp_check_list(argv[i] + 18);
			}
			else
				exit_err_feature("seccomp");
		}
		else if (strcmp(argv[i], "--seccomp.block-secondary") == 0) {
			if (checkcfg(CFG_SECCOMP)) {
				if (arg_seccomp32) {
					fprintf(stderr, "Error: seccomp.32 conflicts with block-secondary\n");
					exit(1);
				}
				arg_seccomp_block_secondary = 1;
			}
			else
				exit_err_feature("seccomp");
		}
		else if (strcmp(argv[i], "--memory-deny-write-execute") == 0) {
			if (checkcfg(CFG_SECCOMP))
				arg_memory_deny_write_execute = 1;
			else
				exit_err_feature("seccomp");
		}
		else if (strncmp(argv[i], "--seccomp-error-action=", 23) == 0) {
			if (checkcfg(CFG_SECCOMP)) {
				int config_seccomp_error_action = checkcfg(CFG_SECCOMP_ERROR_ACTION);
				if (config_seccomp_error_action == -1) {
					if (strcmp(argv[i] + 23, "kill") == 0)
						arg_seccomp_error_action = SECCOMP_RET_KILL;
					else if (strcmp(argv[i] + 23, "log") == 0)
						arg_seccomp_error_action = SECCOMP_RET_LOG;
					else {
						arg_seccomp_error_action = errno_find_name(argv[i] + 23);
						if (arg_seccomp_error_action == -1)
							errExit("seccomp-error-action: unknown errno");
					}
					cfg.seccomp_error_action = strdup(argv[i] + 23);
					if (!cfg.seccomp_error_action)
						errExit("strdup");
				} else
					exit_err_feature("seccomp-error-action");

			} else
				exit_err_feature("seccomp");
		}
		else if (strcmp(argv[i], "--caps") == 0) {
			arg_caps_default_filter = 1;
			arg_caps_cmdline = 1;
		}
		else if (strcmp(argv[i], "--caps.drop=all") == 0)
			arg_caps_drop_all = 1;
		else if (strncmp(argv[i], "--caps.drop=", 12) == 0) {
			arg_caps_drop = 1;
			arg_caps_list = strdup(argv[i] + 12);
			if (!arg_caps_list)
				errExit("strdup");
			// verify caps list and exit if problems
			caps_check_list(arg_caps_list, NULL);
			arg_caps_cmdline = 1;
		}
		else if (strncmp(argv[i], "--caps.keep=", 12) == 0) {
			arg_caps_keep = 1;
			arg_caps_list = strdup(argv[i] + 12);
			if (!arg_caps_list)
				errExit("strdup");
			// verify caps list and exit if problems
			caps_check_list(arg_caps_list, NULL);
			arg_caps_cmdline = 1;
		}
		else if (strcmp(argv[i], "--trace") == 0)
			arg_trace = 1;
		else if (strncmp(argv[i], "--trace=", 8) == 0) {
			arg_trace = 1;
			arg_tracefile = argv[i] + 8;
			if (*arg_tracefile == '\0') {
				fprintf(stderr, "Error: invalid trace option\n");
				exit(1);
			}
			invalid_filename(arg_tracefile, 0); // no globbing
			if (strstr(arg_tracefile, "..")) {
				fprintf(stderr, "Error: invalid file name %s\n", arg_tracefile);
				exit(1);
			}
			// if the filename starts with ~, expand the home directory
			if (*arg_tracefile == '~') {
				char *tmp;
				if (asprintf(&tmp, "%s%s", cfg.homedir, arg_tracefile + 1) == -1)
					errExit("asprintf");
				arg_tracefile = tmp;
			}
		}
		else if (strcmp(argv[i], "--tracelog") == 0)
			arg_tracelog = 1;
		else if (strncmp(argv[i], "--rlimit-cpu=", 13) == 0) {
			check_unsigned(argv[i] + 13, "Error: invalid rlimit");
			sscanf(argv[i] + 13, "%llu", &cfg.rlimit_cpu);
			arg_rlimit_cpu = 1;
		}
		else if (strncmp(argv[i], "--rlimit-nofile=", 16) == 0) {
			check_unsigned(argv[i] + 16, "Error: invalid rlimit");
			sscanf(argv[i] + 16, "%llu", &cfg.rlimit_nofile);
			arg_rlimit_nofile = 1;
		}
		else if (strncmp(argv[i], "--rlimit-nproc=", 15) == 0) {
			check_unsigned(argv[i] + 15, "Error: invalid rlimit");
			sscanf(argv[i] + 15, "%llu", &cfg.rlimit_nproc);
			arg_rlimit_nproc = 1;
		}
		else if (strncmp(argv[i], "--rlimit-fsize=", 15) == 0) {
			cfg.rlimit_fsize = parse_arg_size(argv[i] + 15);
			if (cfg.rlimit_fsize == 0) {
				perror("Error: invalid rlimit-fsize. Only use positive numbers and k, m or g suffix.");
				exit(1);
			}
			arg_rlimit_fsize = 1;
		}
		else if (strncmp(argv[i], "--rlimit-sigpending=", 20) == 0) {
			check_unsigned(argv[i] + 20, "Error: invalid rlimit");
			sscanf(argv[i] + 20, "%llu", &cfg.rlimit_sigpending);
			arg_rlimit_sigpending = 1;
		}
		else if (strncmp(argv[i], "--rlimit-as=", 12) == 0) {
			cfg.rlimit_as = parse_arg_size(argv[i] + 12);
			if (cfg.rlimit_as == 0) {
				perror("Error: invalid rlimit-as. Only use positive numbers and k, m or g suffix.");
				exit(1);
			}
			arg_rlimit_as = 1;
		}
		else if (strncmp(argv[i], "--ipc-namespace", 15) == 0)
			arg_ipc = 1;
		else if (strncmp(argv[i], "--cpu=", 6) == 0)
			read_cpu_list(argv[i] + 6);
		else if (strncmp(argv[i], "--nice=", 7) == 0) {
			cfg.nice = atoi(argv[i] + 7);
			if (getuid() != 0 &&cfg.nice < 0)
				cfg.nice = 0;
			arg_nice = 1;
		}
		else if (strncmp(argv[i], "--cgroup=", 9) == 0) {
			if (checkcfg(CFG_CGROUP)) {
				if (option_cgroup) {
					fprintf(stderr, "Error: only a cgroup can be defined\n");
					exit(1);
				}

				option_cgroup = 1;
				cfg.cgroup = strdup(argv[i] + 9);
				if (!cfg.cgroup)
					errExit("strdup");
				set_cgroup(cfg.cgroup);
			}
			else
				exit_err_feature("cgroup");
		}

		//*************************************
		// filesystem
		//*************************************
		else if (strcmp(argv[i], "--allusers") == 0)
			arg_allusers = 1;
		else if (strncmp(argv[i], "--bind=", 7) == 0) {
			if (checkcfg(CFG_BIND)) {
				char *line;
				if (asprintf(&line, "bind %s", argv[i] + 7) == -1)
					errExit("asprintf");

				profile_check_line(line, 0, NULL);	// will exit if something wrong
				profile_add(line);
			}
			else
				exit_err_feature("bind");
		}
		else if (strncmp(argv[i], "--tmpfs=", 8) == 0) {
			char *line;
			if (asprintf(&line, "tmpfs %s", argv[i] + 8) == -1)
				errExit("asprintf");

			profile_check_line(line, 0, NULL);	// will exit if something wrong
			profile_add(line);
		}

		// blacklist/deny
		else if (strncmp(argv[i], "--blacklist=", 12) == 0) {
			char *line;
			if (asprintf(&line, "blacklist %s", argv[i] + 12) == -1)
				errExit("asprintf");

			profile_check_line(line, 0, NULL);	// will exit if something wrong
			profile_add(line);
		}
		else if (strncmp(argv[i], "--deny=", 7) == 0) {
			char *line;
			if (asprintf(&line, "blacklist %s", argv[i] + 7) == -1)
				errExit("asprintf");

			profile_check_line(line, 0, NULL);	// will exit if something wrong
			profile_add(line);
		}
		else if (strncmp(argv[i], "--noblacklist=", 14) == 0) {
			char *line;
			if (asprintf(&line, "noblacklist %s", argv[i] + 14) == -1)
				errExit("asprintf");

			profile_check_line(line, 0, NULL);	// will exit if something wrong
			profile_add(line);
		}
		else if (strncmp(argv[i], "--nodeny=", 9) == 0) {
			char *line;
			if (asprintf(&line, "noblacklist %s", argv[i] + 9) == -1)
				errExit("asprintf");

			profile_check_line(line, 0, NULL);	// will exit if something wrong
			profile_add(line);
		}

		// whitelist
		else if (strncmp(argv[i], "--whitelist=", 12) == 0) {
			char *line;
			if (asprintf(&line, "whitelist %s", argv[i] + 12) == -1)
				errExit("asprintf");

			profile_check_line(line, 0, NULL);	// will exit if something wrong
			profile_add(line);
		}
		else if (strncmp(argv[i], "--allow=", 8) == 0) {
			char *line;
			if (asprintf(&line, "whitelist %s", argv[i] + 8) == -1)
				errExit("asprintf");

			profile_check_line(line, 0, NULL);	// will exit if something wrong
			profile_add(line);
		}
		else if (strncmp(argv[i], "--nowhitelist=", 14) == 0) {
			char *line;
			if (asprintf(&line, "nowhitelist %s", argv[i] + 14) == -1)
				errExit("asprintf");

			profile_check_line(line, 0, NULL);	// will exit if something wrong
			profile_add(line);
		}
		else if (strncmp(argv[i], "--noallow=", 10) == 0) {
			char *line;
			if (asprintf(&line, "nowhitelist %s", argv[i] + 10) == -1)
				errExit("asprintf");

			profile_check_line(line, 0, NULL);	// will exit if something wrong
			profile_add(line);
		}


		else if (strncmp(argv[i], "--mkdir=", 8) == 0) {
			char *line;
			if (asprintf(&line, "mkdir %s", argv[i] + 8) == -1)
				errExit("asprintf");
			/* Note: Applied both immediately in profile_check_line()
			 *       and later on via fs_blacklist().
			 */
			profile_check_line(line, 0, NULL);
			profile_add(line);
		}
		else if (strncmp(argv[i], "--mkfile=", 9) == 0) {
			char *line;
			if (asprintf(&line, "mkfile %s", argv[i] + 9) == -1)
				errExit("asprintf");
			/* Note: Applied both immediately in profile_check_line()
			 *       and later on via fs_blacklist().
			 */
			profile_check_line(line, 0, NULL);
			profile_add(line);
		}
		else if (strncmp(argv[i], "--read-only=", 12) == 0) {
			char *line;
			if (asprintf(&line, "read-only %s", argv[i] + 12) == -1)
				errExit("asprintf");

			profile_check_line(line, 0, NULL);	// will exit if something wrong
			profile_add(line);
		}
		else if (strncmp(argv[i], "--noexec=", 9) == 0) {
			char *line;
			if (asprintf(&line, "noexec %s", argv[i] + 9) == -1)
				errExit("asprintf");

			profile_check_line(line, 0, NULL);	// will exit if something wrong
			profile_add(line);
		}
		else if (strncmp(argv[i], "--read-write=", 13) == 0) {
			char *line;
			if (asprintf(&line, "read-write %s", argv[i] + 13) == -1)
				errExit("asprintf");

			profile_check_line(line, 0, NULL);	// will exit if something wrong
			profile_add(line);
		}
		else if (strcmp(argv[i], "--disable-mnt") == 0)
			arg_disable_mnt = 1;
#ifdef HAVE_OVERLAYFS
		else if (strcmp(argv[i], "--overlay") == 0) {
			if (checkcfg(CFG_OVERLAYFS)) {
				if (arg_overlay) {
					fprintf(stderr, "Error: only one overlay command is allowed\n");
					exit(1);
				}

				if (cfg.chrootdir) {
					fprintf(stderr, "Error: --overlay and --chroot options are mutually exclusive\n");
					exit(1);
				}
				struct stat s;
				if (stat("/proc/sys/kernel/grsecurity", &s) == 0) {
					fprintf(stderr, "Error: --overlay option is not available on Grsecurity systems\n");
					exit(1);
				}
				arg_overlay = 1;
				arg_overlay_keep = 1;

				char *subdirname;
				if (asprintf(&subdirname, "%d", getpid()) == -1)
					errExit("asprintf");
				cfg.overlay_dir = fs_check_overlay_dir(subdirname, arg_overlay_reuse);

				free(subdirname);
			}
			else
				exit_err_feature("overlayfs");
		}
		else if (strncmp(argv[i], "--overlay-named=", 16) == 0) {
			if (checkcfg(CFG_OVERLAYFS)) {
				if (arg_overlay) {
					fprintf(stderr, "Error: only one overlay command is allowed\n");
					exit(1);
				}
				if (cfg.chrootdir) {
					fprintf(stderr, "Error: --overlay and --chroot options are mutually exclusive\n");
					exit(1);
				}
				struct stat s;
				if (stat("/proc/sys/kernel/grsecurity", &s) == 0) {
					fprintf(stderr, "Error: --overlay option is not available on Grsecurity systems\n");
					exit(1);
				}
				arg_overlay = 1;
				arg_overlay_keep = 1;
				arg_overlay_reuse = 1;

				char *subdirname = argv[i] + 16;
				if (*subdirname == '\0') {
					fprintf(stderr, "Error: invalid overlay option\n");
					exit(1);
				}

				// check name
				invalid_filename(subdirname, 0); // no globbing
				if (strstr(subdirname, "..") || strstr(subdirname, "/")) {
					fprintf(stderr, "Error: invalid overlay name\n");
					exit(1);
				}
				cfg.overlay_dir = fs_check_overlay_dir(subdirname, arg_overlay_reuse);
			}
			else
				exit_err_feature("overlayfs");
		}
		else if (strcmp(argv[i], "--overlay-tmpfs") == 0) {
			if (checkcfg(CFG_OVERLAYFS)) {
				if (arg_overlay) {
					fprintf(stderr, "Error: only one overlay command is allowed\n");
					exit(1);
				}
				if (cfg.chrootdir) {
					fprintf(stderr, "Error: --overlay and --chroot options are mutually exclusive\n");
					exit(1);
				}
				struct stat s;
				if (stat("/proc/sys/kernel/grsecurity", &s) == 0) {
					fprintf(stderr, "Error: --overlay option is not available on Grsecurity systems\n");
					exit(1);
				}
				arg_overlay = 1;
			}
			else
				exit_err_feature("overlayfs");
		}
#endif
#ifdef HAVE_FIRETUNNEL
		else if (strcmp(argv[i], "--tunnel") == 0) {
			// try to connect to the default client side of the tunnel
			// if this fails, try the default server side of the tunnel
			if (access("/run/firetunnel/ftc", R_OK) == 0)
				profile_read("/run/firetunnel/ftc");
			else if (access("/run/firetunnel/fts", R_OK) == 0)
				profile_read("/run/firetunnel/fts");
			else {
				fprintf(stderr, "Error: no default firetunnel found, please specify it using --tunnel=devname option\n");
				exit(1);
			}
		}
		else if (strncmp(argv[i], "--tunnel=", 9) == 0) {
			char *fname;

			if (asprintf(&fname, "/run/firetunnel/%s", argv[i] + 9) == -1)
				errExit("asprintf");
			invalid_filename(fname, 0); // no globbing
			if (access(fname, R_OK) == 0)
				profile_read(fname);
			else {
				fprintf(stderr, "Error: tunnel not found\n");
				exit(1);
			}
		}
#endif
		else if (strncmp(argv[i], "--include=", 10) == 0) {
			char *ppath = expand_macros(argv[i] + 10);
			if (!ppath)
				errExit("strdup");

			char *ptr = ppath;
			while (*ptr != '/' && *ptr != '\0')
				ptr++;
			if (*ptr == '\0') {
				if (access(ppath, R_OK)) {
					profile_read(ppath);
				}
				else {
					// ppath contains no '/' and is not a local file, assume it's a name
					int rv = profile_find_firejail(ppath, 0);
					if (!rv) {
						fprintf(stderr, "Error: no profile with name \"%s\" found.\n", ppath);
						exit(1);
					}
				}
			}
			else {
				// ppath contains a '/', assume it's a path
				profile_read(ppath);
			}

			free(ppath);
		}
		else if (strncmp(argv[i], "--profile=", 10) == 0) {
			// multiple profile files are allowed!

			if (arg_noprofile) {
				fprintf(stderr, "Error: --noprofile and --profile options are mutually exclusive\n");
				exit(1);
			}

			char *ppath = expand_macros(argv[i] + 10);
			if (!ppath)
				errExit("strdup");

			// checking for strange chars in the file name, no globbing
			invalid_filename(ppath, 0);

			if (*ppath == ':' || access(ppath, R_OK) || is_dir(ppath)) {
				int has_colon = (*ppath == ':');
				char *ptr = ppath;
				while (*ptr != '/' && *ptr != '.' && *ptr != '\0')
					ptr++;
				// profile path contains no / or . chars,
				// assume its a profile name
				if (*ptr != '\0') {
					fprintf(stderr, "Error: inaccessible profile file: %s\n", ppath);
					exit(1);
				}

				// profile was not read in previously, try to see if
				// we were given a profile name.
				if (!profile_find_firejail(ppath + has_colon, 1)) {
					// do not fall through to default profile,
					// because the user should be notified that
					// given profile arg could not be used.
					fprintf(stderr, "Error: no profile with name \"%s\" found.\n", ppath);
					exit(1);
				}
				else
					custom_profile = 1;
			}
			else {
				profile_read(ppath);
				custom_profile = 1;
			}
			free(ppath);
		}
		else if (strcmp(argv[i], "--noprofile") == 0) {
			if (custom_profile) {
				fprintf(stderr, "Error: --profile and --noprofile options are mutually exclusive\n");
				exit(1);
			}
			arg_noprofile = 1;
			// force keep-config-pulse in order to keep ~/.config/pulse as is
			arg_keep_config_pulse = 1;
		}
		else if (strncmp(argv[i], "--ignore=", 9) == 0) {
			if (custom_profile) {
				fprintf(stderr, "Error: please use --profile after --ignore\n");
				exit(1);
			}
			profile_add_ignore(argv[i] + 9);
		}
#ifdef HAVE_CHROOT
		else if (strncmp(argv[i], "--chroot=", 9) == 0) {
			if (checkcfg(CFG_CHROOT)) {
				if (arg_overlay) {
					fprintf(stderr, "Error: --overlay and --chroot options are mutually exclusive\n");
					exit(1);
				}

				struct stat s;
				if (stat("/proc/sys/kernel/grsecurity", &s) == 0) {
					fprintf(stderr, "Error: --chroot option is not available on Grsecurity systems\n");
					exit(1);
				}
				// extract chroot dirname
				cfg.chrootdir = argv[i] + 9;
				if (*cfg.chrootdir == '\0') {
					fprintf(stderr, "Error: invalid chroot option\n");
					exit(1);
				}
				invalid_filename(cfg.chrootdir, 0); // no globbing

				// if the directory starts with ~, expand the home directory
				if (*cfg.chrootdir == '~') {
					char *tmp;
					if (asprintf(&tmp, "%s%s", cfg.homedir, cfg.chrootdir + 1) == -1)
						errExit("asprintf");
					cfg.chrootdir = tmp;
				}
				// check chroot directory
				fs_check_chroot_dir();
			}
			else
				exit_err_feature("chroot");
		}
#endif
		else if (strcmp(argv[i], "--writable-etc") == 0) {
			if (cfg.etc_private_keep) {
				fprintf(stderr, "Error: --private-etc and --writable-etc are mutually exclusive\n");
				exit(1);
			}
			arg_writable_etc = 1;
		}
		else if (strcmp(argv[i], "--keep-config-pulse") == 0) {
			arg_keep_config_pulse = 1;
		}
		else if (strcmp(argv[i], "--writable-var") == 0) {
			arg_writable_var = 1;
		}
		else if (strcmp(argv[i], "--keep-var-tmp") == 0) {
		        arg_keep_var_tmp = 1;
		}
		else if (strcmp(argv[i], "--writable-run-user") == 0) {
			arg_writable_run_user = 1;
		}
		else if (strcmp(argv[i], "--writable-var-log") == 0) {
			arg_writable_var_log = 1;
		}
		else if (strcmp(argv[i], "--machine-id") == 0) {
			arg_machineid = 1;
		}
		else if (strcmp(argv[i], "--private") == 0) {
			arg_private = 1;
		}
		else if (strncmp(argv[i], "--private=", 10) == 0) {
			if (cfg.home_private_keep) {
				fprintf(stderr, "Error: a private list of files was already defined with --private-home option.\n");
				exit(1);
			}

			// extract private home dirname
			cfg.home_private = argv[i] + 10;
			if (*cfg.home_private == '\0') {
				fprintf(stderr, "Error: invalid private option\n");
				exit(1);
			}
			fs_check_private_dir();

			// downgrade to --private if the directory is the user home directory
			if (strcmp(cfg.home_private, cfg.homedir) == 0) {
				free(cfg.home_private);
				cfg.home_private = NULL;
			}
			arg_private = 1;
		}
#ifdef HAVE_PRIVATE_HOME
		else if (strncmp(argv[i], "--private-home=", 15) == 0) {
			if (checkcfg(CFG_PRIVATE_HOME)) {
				if (cfg.home_private) {
					fprintf(stderr, "Error: a private home directory was already defined with --private option.\n");
					exit(1);
				}

				// extract private home dirname
				if (*(argv[i] + 15) == '\0') {
					fprintf(stderr, "Error: invalid private-home option\n");
					exit(1);
				}
				if (cfg.home_private_keep) {
					if ( asprintf(&cfg.home_private_keep, "%s,%s", cfg.home_private_keep, argv[i] + 15) < 0 )
						errExit("asprintf");
				} else
					cfg.home_private_keep = argv[i] + 15;
				arg_private = 1;
			}
			else
				exit_err_feature("private-home");
		}
#endif
		else if (strcmp(argv[i], "--private-dev") == 0) {
			arg_private_dev = 1;
		}
		else if (strcmp(argv[i], "--keep-dev-shm") == 0) {
			arg_keep_dev_shm = 1;
		}
		else if (strncmp(argv[i], "--private-etc=", 14) == 0) {
			if (checkcfg(CFG_PRIVATE_ETC)) {
				if (arg_writable_etc) {
					fprintf(stderr, "Error: --private-etc and --writable-etc are mutually exclusive\n");
					exit(1);
				}

				// extract private etc list
				if (*(argv[i] + 14) == '\0') {
					fprintf(stderr, "Error: invalid private-etc option\n");
					exit(1);
				}
				if (cfg.etc_private_keep) {
					if ( asprintf(&cfg.etc_private_keep, "%s,%s", cfg.etc_private_keep, argv[i] + 14) < 0 )
						errExit("asprintf");
				} else
					cfg.etc_private_keep = argv[i] + 14;
				arg_private_etc = 1;
			}
			else
				exit_err_feature("private-etc");
		}
		else if (strncmp(argv[i], "--private-opt=", 14) == 0) {
			if (checkcfg(CFG_PRIVATE_OPT)) {
				// extract private opt list
				if (*(argv[i] + 14) == '\0') {
					fprintf(stderr, "Error: invalid private-opt option\n");
					exit(1);
				}
				if (cfg.opt_private_keep) {
					if ( asprintf(&cfg.opt_private_keep, "%s,%s", cfg.opt_private_keep, argv[i] + 14) < 0 )
						errExit("asprintf");
				} else
					cfg.opt_private_keep = argv[i] + 14;
				arg_private_opt = 1;
			}
			else
				exit_err_feature("private-opt");
		}
		else if (strncmp(argv[i], "--private-srv=", 14) == 0) {
			if (checkcfg(CFG_PRIVATE_SRV)) {
				// extract private srv list
				if (*(argv[i] + 14) == '\0') {
					fprintf(stderr, "Error: invalid private-srv option\n");
					exit(1);
				}
				if (cfg.srv_private_keep) {
					if ( asprintf(&cfg.srv_private_keep, "%s,%s", cfg.srv_private_keep, argv[i] + 14) < 0 )
						errExit("asprintf");
				} else
					cfg.srv_private_keep = argv[i] + 14;
				arg_private_srv = 1;
			}
			else
				exit_err_feature("private-srv");
		}
		else if (strncmp(argv[i], "--private-bin=", 14) == 0) {
			if (checkcfg(CFG_PRIVATE_BIN)) {
				// extract private bin list
				if (*(argv[i] + 14) == '\0') {
					fprintf(stderr, "Error: invalid private-bin option\n");
					exit(1);
				}
				if (cfg.bin_private_keep) {
					if ( asprintf(&cfg.bin_private_keep, "%s,%s", cfg.bin_private_keep, argv[i] + 14) < 0 )
						errExit("asprintf");
				} else
					cfg.bin_private_keep = argv[i] + 14;
				arg_private_bin = 1;
			}
			else
				exit_err_feature("private-bin");
		}
		else if (strncmp(argv[i], "--private-lib", 13) == 0) {
			if (checkcfg(CFG_PRIVATE_LIB)) {
				// extract private lib list (if any)
				if (argv[i][13] == '=') {
					if (cfg.lib_private_keep) {
						if (argv[i][14] != '\0' && asprintf(&cfg.lib_private_keep, "%s,%s", cfg.lib_private_keep, argv[i] + 14) < 0)
							errExit("asprintf");
					} else
						cfg.lib_private_keep = argv[i] + 14;
				}
				arg_private_lib = 1;
			}
			else
				exit_err_feature("private-lib");
		}
		else if (strcmp(argv[i], "--private-tmp") == 0) {
			arg_private_tmp = 1;
		}
#ifdef HAVE_USERTMPFS
		else if (strcmp(argv[i], "--private-cache") == 0) {
			if (checkcfg(CFG_PRIVATE_CACHE))
				arg_private_cache = 1;
			else
				exit_err_feature("private-cache");
		}
#endif
		else if (strcmp(argv[i], "--private-cwd") == 0) {
			cfg.cwd = NULL;
			arg_private_cwd = 1;
		}
		else if (strncmp(argv[i], "--private-cwd=", 14) == 0) {
			if (*(argv[i] + 14) == '\0') {
				fprintf(stderr, "Error: invalid private-cwd option\n");
				exit(1);
			}

			fs_check_private_cwd(argv[i] + 14);
			arg_private_cwd = 1;
		}

		//*************************************
		// hostname, etc
		//*************************************
		else if (strncmp(argv[i], "--name=", 7) == 0) {
			cfg.name = argv[i] + 7;
			if (strlen(cfg.name) == 0) {
				fprintf(stderr, "Error: please provide a name for sandbox\n");
				return 1;
			}
		}
		else if (strncmp(argv[i], "--hostname=", 11) == 0) {
			cfg.hostname = argv[i] + 11;
			if (strlen(cfg.hostname) == 0) {
				fprintf(stderr, "Error: please provide a hostname for sandbox\n");
				return 1;
			}
		}
		else if (strcmp(argv[i], "--nogroups") == 0)
			arg_nogroups = 1;
#ifdef HAVE_USERNS
		else if (strcmp(argv[i], "--noroot") == 0) {
			if (checkcfg(CFG_USERNS))
				check_user_namespace();
			else
				exit_err_feature("noroot");
		}
#endif
		else if (strcmp(argv[i], "--nonewprivs") == 0)
			arg_nonewprivs = 1;
		else if (strncmp(argv[i], "--env=", 6) == 0)
			env_store(argv[i] + 6, SETENV);
		else if (strncmp(argv[i], "--rmenv=", 8) == 0)
			env_store(argv[i] + 8, RMENV);
		else if (strcmp(argv[i], "--nosound") == 0)
			arg_nosound = 1;
		else if (strcmp(argv[i], "--noautopulse") == 0)
			arg_keep_config_pulse = 1;
		else if (strcmp(argv[i], "--novideo") == 0)
			arg_novideo = 1;
		else if (strcmp(argv[i], "--no3d") == 0)
			arg_no3d = 1;
		else if (strcmp(argv[i], "--notv") == 0)
			arg_notv = 1;
		else if (strcmp(argv[i], "--nodvd") == 0)
			arg_nodvd = 1;
		else if (strcmp(argv[i], "--nou2f") == 0)
			arg_nou2f = 1;
		else if (strcmp(argv[i], "--noinput") == 0)
			arg_noinput = 1;
		else if (strcmp(argv[i], "--nodbus") == 0) {
			arg_dbus_user = DBUS_POLICY_BLOCK;
			arg_dbus_system = DBUS_POLICY_BLOCK;
		}

		//*************************************
		// D-BUS proxy
		//*************************************
#ifdef HAVE_DBUSPROXY
		else if (strncmp("--dbus-user=", argv[i], 12) == 0) {
			if (strcmp("filter", argv[i] + 12) == 0) {
				if (arg_dbus_user == DBUS_POLICY_BLOCK) {
					fprintf(stderr, "Warning: Cannot relax --dbus-user policy, it is already set to block\n");
				} else {
					arg_dbus_user = DBUS_POLICY_FILTER;
				}
			} else if (strcmp("none", argv[i] + 12) == 0) {
				if (arg_dbus_log_user) {
					fprintf(stderr, "Error: --dbus-user.log requires --dbus-user=filter\n");
					exit(1);
				}
				arg_dbus_user = DBUS_POLICY_BLOCK;
			} else {
				fprintf(stderr, "Unknown dbus-user policy: %s\n", argv[i] + 12);
				exit(1);
			}
		}
		else if (strncmp(argv[i], "--dbus-user.see=", 16) == 0) {
			char *line;
			if (asprintf(&line, "dbus-user.see %s", argv[i] + 16) == -1)
				errExit("asprintf");

			profile_check_line(line, 0, NULL); // will exit if something wrong
			profile_add(line);
		}
		else if (strncmp(argv[i], "--dbus-user.talk=", 17) == 0) {
			char *line;
			if (asprintf(&line, "dbus-user.talk %s", argv[i] + 17) == -1)
				errExit("asprintf");

			profile_check_line(line, 0, NULL); // will exit if something wrong
			profile_add(line);
		}
		else if (strncmp(argv[i], "--dbus-user.own=", 16) == 0) {
			char *line;
			if (asprintf(&line, "dbus-user.own %s", argv[i] + 16) == -1)
				errExit("asprintf");

			profile_check_line(line, 0, NULL); // will exit if something wrong
			profile_add(line);
		}
		else if (strncmp(argv[i], "--dbus-user.call=", 17) == 0) {
			char *line;
			if (asprintf(&line, "dbus-user.call %s", argv[i] + 17) == -1)
				errExit("asprintf");

			profile_check_line(line, 0, NULL); // will exit if something wrong
			profile_add(line);
		}
		else if (strncmp(argv[i], "--dbus-user.broadcast=", 22) == 0) {
			char *line;
			if (asprintf(&line, "dbus-user.broadcast %s", argv[i] + 22) == -1)
				errExit("asprintf");

			profile_check_line(line, 0, NULL); // will exit if something wrong
			profile_add(line);
		}
		else if (strncmp("--dbus-system=", argv[i], 14) == 0) {
			if (strcmp("filter", argv[i] + 14) == 0) {
				if (arg_dbus_system == DBUS_POLICY_BLOCK) {
					fprintf(stderr, "Warning: Cannot relax --dbus-system policy, it is already set to block\n");
				} else {
					arg_dbus_system = DBUS_POLICY_FILTER;
				}
			} else if (strcmp("none", argv[i] + 14) == 0) {
				if (arg_dbus_log_system) {
					fprintf(stderr, "Error: --dbus-system.log requires --dbus-system=filter\n");
					exit(1);
				}
				arg_dbus_system = DBUS_POLICY_BLOCK;
			} else {
				fprintf(stderr, "Unknown dbus-system policy: %s\n", argv[i] + 14);
				exit(1);
			}
		}
		else if (strncmp(argv[i], "--dbus-system.see=", 18) == 0) {
			char *line;
			if (asprintf(&line, "dbus-system.see %s", argv[i] + 18) == -1)
				errExit("asprintf");

			profile_check_line(line, 0, NULL); // will exit if something wrong
			profile_add(line);
		}
		else if (strncmp(argv[i], "--dbus-system.talk=", 19) == 0) {
			char *line;
			if (asprintf(&line, "dbus-system.talk %s", argv[i] + 19) == -1)
				errExit("asprintf");

			profile_check_line(line, 0, NULL); // will exit if something wrong
			profile_add(line);
		}
		else if (strncmp(argv[i], "--dbus-system.own=", 18) == 0) {
			char *line;
			if (asprintf(&line, "dbus-system.own %s", argv[i] + 18) == -1)
				errExit("asprintf");

			profile_check_line(line, 0, NULL); // will exit if something wrong
			profile_add(line);
		}
		else if (strncmp(argv[i], "--dbus-system.call=", 19) == 0) {
			char *line;
			if (asprintf(&line, "dbus-system.call %s", argv[i] + 19) == -1)
				errExit("asprintf");

			profile_check_line(line, 0, NULL); // will exit if something wrong
			profile_add(line);
		}
		else if (strncmp(argv[i], "--dbus-system.broadcast=", 24) == 0) {
			char *line;
			if (asprintf(&line, "dbus-system.broadcast %s", argv[i] + 24) == -1)
				errExit("asprintf");

			profile_check_line(line, 0, NULL); // will exit if something wrong
			profile_add(line);
		}
		else if (strncmp(argv[i], "--dbus-log=", 11) == 0) {
			if (arg_dbus_log_file != NULL) {
				fprintf(stderr, "Error: --dbus-log option already specified\n");
				exit(1);
			}
			arg_dbus_log_file = argv[i] + 11;
		}
		else if (strcmp(argv[i], "--dbus-user.log") == 0) {
			if (arg_dbus_user != DBUS_POLICY_FILTER) {
				fprintf(stderr, "Error: --dbus-user.log requires --dbus-user=filter\n");
				exit(1);
			}
			arg_dbus_log_user = 1;
		}
		else if (strcmp(argv[i], "--dbus-system.log") == 0) {
			if (arg_dbus_system != DBUS_POLICY_FILTER) {
				fprintf(stderr, "Error: --dbus-system.log requires --dbus-system=filter\n");
				exit(1);
			}
			arg_dbus_log_system = 1;
		}
#endif

		//*************************************
		// network
		//*************************************
		else if (strcmp(argv[i], "--net=none") == 0) {
			arg_nonetwork  = 1;
			cfg.bridge0.configured = 0;
			cfg.bridge1.configured = 0;
			cfg.bridge2.configured = 0;
			cfg.bridge3.configured = 0;
			cfg.interface0.configured = 0;
			cfg.interface1.configured = 0;
			cfg.interface2.configured = 0;
			cfg.interface3.configured = 0;
			continue;
		}
#ifdef HAVE_NETWORK
		else if (strncmp(argv[i], "--interface=", 12) == 0) {
			if (checkcfg(CFG_NETWORK)) {
				// checks
				if (arg_nonetwork) {
					fprintf(stderr, "Error: --network=none and --interface are incompatible\n");
					exit(1);
				}
				if (strcmp(argv[i] + 12, "lo") == 0) {
					fprintf(stderr, "Error: cannot use lo device in --interface command\n");
					exit(1);
				}
				int ifindex = if_nametoindex(argv[i] + 12);
				if (ifindex <= 0) {
					fprintf(stderr, "Error: cannot find interface %s\n", argv[i] + 12);
					exit(1);
				}

				Interface *intf;
				if (cfg.interface0.configured == 0)
					intf = &cfg.interface0;
				else if (cfg.interface1.configured == 0)
					intf = &cfg.interface1;
				else if (cfg.interface2.configured == 0)
					intf = &cfg.interface2;
				else if (cfg.interface3.configured == 0)
					intf = &cfg.interface3;
				else {
					fprintf(stderr, "Error: maximum 4 interfaces are allowed\n");
					return 1;
				}

				intf->dev = strdup(argv[i] + 12);
				if (!intf->dev)
					errExit("strdup");

				if (net_get_if_addr(intf->dev, &intf->ip, &intf->mask, intf->mac, &intf->mtu)) {
					fwarning("interface %s is not configured\n", intf->dev);
				}
				intf->configured = 1;
			}
			else
				exit_err_feature("networking");
		}

		else if (strncmp(argv[i], "--net=", 6) == 0) {
			if (checkcfg(CFG_NETWORK)) {
				if (strcmp(argv[i] + 6, "none") == 0) {
					arg_nonetwork  = 1;
					cfg.bridge0.configured = 0;
					cfg.bridge1.configured = 0;
					cfg.bridge2.configured = 0;
					cfg.bridge3.configured = 0;
					cfg.interface0.configured = 0;
					cfg.interface1.configured = 0;
					cfg.interface2.configured = 0;
					cfg.interface3.configured = 0;
					continue;
				}

				if (strcmp(argv[i] + 6, "lo") == 0) {
					fprintf(stderr, "Error: cannot attach to lo device\n");
					exit(1);
				}

				Bridge *br;
				if (cfg.bridge0.configured == 0)
					br = &cfg.bridge0;
				else if (cfg.bridge1.configured == 0)
					br = &cfg.bridge1;
				else if (cfg.bridge2.configured == 0)
					br = &cfg.bridge2;
				else if (cfg.bridge3.configured == 0)
					br = &cfg.bridge3;
				else {
					fprintf(stderr, "Error: maximum 4 network devices are allowed\n");
					return 1;
				}
				br->dev = argv[i] + 6;
				br->configured = 1;
			}
			else
				exit_err_feature("networking");
		}

		else if (strncmp(argv[i], "--veth-name=", 12) == 0) {
			if (checkcfg(CFG_NETWORK)) {
				Bridge *br = last_bridge_configured();
				if (br == NULL) {
					fprintf(stderr, "Error: no network device configured\n");
					exit(1);
				}
				br->veth_name = strdup(argv[i] + 12);
				if (br->veth_name == NULL)
					errExit("strdup");
				if (*br->veth_name == '\0') {
					fprintf(stderr, "Error: no veth-name configured\n");
					exit(1);
				}
			}
			else
				exit_err_feature("networking");
		}

		else if (strcmp(argv[i], "--scan") == 0) {
			if (checkcfg(CFG_NETWORK)) {
				arg_scan = 1;
			}
			else
				exit_err_feature("networking");
		}
		else if (strncmp(argv[i], "--iprange=", 10) == 0) {
			if (checkcfg(CFG_NETWORK)) {
				Bridge *br = last_bridge_configured();
				if (br == NULL) {
					fprintf(stderr, "Error: no network device configured\n");
					return 1;
				}
				if (br->iprange_start || br->iprange_end) {
					fprintf(stderr, "Error: cannot configure the IP range twice for the same interface\n");
					return 1;
				}

				// parse option arguments
				char *firstip = argv[i] + 10;
				char *secondip = firstip;
				while (*secondip != '\0') {
					if (*secondip == ',')
						break;
					secondip++;
				}
				if (*secondip == '\0') {
					fprintf(stderr, "Error: invalid IP range\n");
					return 1;
				}
				*secondip = '\0';
				secondip++;

				// check addresses
				if (atoip(firstip, &br->iprange_start) || atoip(secondip, &br->iprange_end) ||
				    br->iprange_start >= br->iprange_end) {
					fprintf(stderr, "Error: invalid IP range\n");
					return 1;
				}
			}
			else
				exit_err_feature("networking");
		}

		else if (strncmp(argv[i], "--mac=", 6) == 0) {
			if (checkcfg(CFG_NETWORK)) {
				Bridge *br = last_bridge_configured();
				if (br == NULL) {
					fprintf(stderr, "Error: no network device configured\n");
					exit(1);
				}
				if (mac_not_zero(br->macsandbox)) {
					fprintf(stderr, "Error: cannot configure the MAC address twice for the same interface\n");
					exit(1);
				}

				// read the address
				if (atomac(argv[i] + 6, br->macsandbox)) {
					fprintf(stderr, "Error: invalid MAC address\n");
					exit(1);
				}

				// check multicast address
				if (br->macsandbox[0] & 1) {
					fprintf(stderr, "Error: invalid MAC address (multicast)\n");
					exit(1);
				}

			}
			else
				exit_err_feature("networking");
		}

		else if (strncmp(argv[i], "--mtu=", 6) == 0) {
			if (checkcfg(CFG_NETWORK)) {
				Bridge *br = last_bridge_configured();
				if (br == NULL) {
					fprintf(stderr, "Error: no network device configured\n");
					exit(1);
				}

				if (sscanf(argv[i] + 6, "%d", &br->mtu) != 1 || br->mtu < 576 || br->mtu > 9198) {
					fprintf(stderr, "Error: invalid mtu value\n");
					exit(1);
				}
			}
			else
				exit_err_feature("networking");
		}

		else if (strncmp(argv[i], "--ip=", 5) == 0) {
			if (checkcfg(CFG_NETWORK)) {
				Bridge *br = last_bridge_configured();
				if (br == NULL) {
					fprintf(stderr, "Error: no network device configured\n");
					exit(1);
				}
				if (br->arg_ip_none || br->ipsandbox) {
					fprintf(stderr, "Error: cannot configure the IP address twice for the same interface\n");
					exit(1);
				}

				// configure this IP address for the last bridge defined
				if (strcmp(argv[i] + 5, "none") == 0)
					br->arg_ip_none = 1;
				else if (strcmp(argv[i] + 5, "dhcp") == 0) {
					br->arg_ip_none = 1;
					br->arg_ip_dhcp = 1;
				} else {
					if (atoip(argv[i] + 5, &br->ipsandbox)) {
						fprintf(stderr, "Error: invalid IP address\n");
						exit(1);
					}
				}
			}
			else
				exit_err_feature("networking");
		}

		else if (strncmp(argv[i], "--netmask=", 10) == 0) {
			if (checkcfg(CFG_NETWORK)) {
				Bridge *br = last_bridge_configured();
				if (br == NULL) {
					fprintf(stderr, "Error: no network device configured\n");
					exit(1);
				}
				if (br->arg_ip_none || br->mask) {
					fprintf(stderr, "Error: cannot configure the network mask twice for the same interface\n");
					exit(1);
				}

				// configure this network mask for the last bridge defined
				if (atoip(argv[i] + 10, &br->mask)) {
					fprintf(stderr, "Error: invalid  network mask\n");
					exit(1);
				}
			}
			else
				exit_err_feature("networking");
		}

		else if (strncmp(argv[i], "--ip6=", 6) == 0) {
			if (checkcfg(CFG_NETWORK)) {
				Bridge *br = last_bridge_configured();
				if (br == NULL) {
					fprintf(stderr, "Error: no network device configured\n");
					exit(1);
				}
				if (br->arg_ip6_dhcp || br->ip6sandbox) {
					fprintf(stderr, "Error: cannot configure the IP address twice for the same interface\n");
					exit(1);
				}

				// configure this IP address for the last bridge defined
				if (strcmp(argv[i] + 6, "dhcp") == 0)
					br->arg_ip6_dhcp = 1;
				else {
					if (check_ip46_address(argv[i] + 6) == 0) {
						fprintf(stderr, "Error: invalid IPv6 address\n");
						exit(1);
					}

					br->ip6sandbox = strdup(argv[i] + 6);
					if (br->ip6sandbox == NULL)
						errExit("strdup");
				}
			}
			else
				exit_err_feature("networking");
		}


		else if (strncmp(argv[i], "--defaultgw=", 12) == 0) {
			if (checkcfg(CFG_NETWORK)) {
				if (atoip(argv[i] + 12, &cfg.defaultgw)) {
					fprintf(stderr, "Error: invalid IP address\n");
					exit(1);
				}
			}
			else
				exit_err_feature("networking");
		}
#endif
		else if (strncmp(argv[i], "--dns=", 6) == 0) {
			if (check_ip46_address(argv[i] + 6) == 0) {
				fprintf(stderr, "Error: invalid DNS server IPv4 or IPv6 address\n");
				exit(1);
			}
			char *dns = strdup(argv[i] + 6);
			if (!dns)
				errExit("strdup");

			if (cfg.dns1 == NULL)
				cfg.dns1 = dns;
			else if (cfg.dns2 == NULL)
				cfg.dns2 = dns;
			else if (cfg.dns3 == NULL)
				cfg.dns3 = dns;
			else if (cfg.dns4 == NULL)
				cfg.dns4 = dns;
			else {
				fwarning("Warning: up to 4 DNS servers can be specified, %s ignored\n", dns);
				free(dns);
			}
		}

		else if (strncmp(argv[i], "--hosts-file=", 13) == 0)
			cfg.hosts_file = fs_check_hosts_file(argv[i] + 13);

#ifdef HAVE_NETWORK
		else if (strcmp(argv[i], "--netfilter") == 0) {
			if (checkcfg(CFG_NETWORK)) {
				arg_netfilter = 1;
			}
			else
				exit_err_feature("networking");
		}

		else if (strncmp(argv[i], "--netfilter=", 12) == 0) {
			if (checkcfg(CFG_NETWORK)) {
				arg_netfilter = 1;
				arg_netfilter_file = argv[i] + 12;
				check_netfilter_file(arg_netfilter_file);
			}
			else
				exit_err_feature("networking");
		}

		else if (strncmp(argv[i], "--netfilter6=", 13) == 0) {
			if (checkcfg(CFG_NETWORK)) {
				arg_netfilter6 = 1;
				arg_netfilter6_file = argv[i] + 13;
				check_netfilter_file(arg_netfilter6_file);
			}
			else
				exit_err_feature("networking");
		}

		else if (strncmp(argv[i], "--netns=", 8) == 0) {
			if (checkcfg(CFG_NETWORK)) {
				arg_netns = argv[i] + 8;
				check_netns(arg_netns);
			}
			else
				exit_err_feature("networking");
		}
#endif
		//*************************************
		// command
		//*************************************
		else if (strncmp(argv[i], "--timeout=", 10) == 0)
			cfg.timeout = extract_timeout(argv[i] + 10);
		else if (strcmp(argv[i], "--appimage") == 0) {
			// already handled
		}
		else if (strcmp(argv[i], "--shell=none") == 0) {
			arg_shell_none = 1;
			if (cfg.shell) {
				fprintf(stderr, "Error: a shell was already specified\n");
				return 1;
			}
		}
		else if (strncmp(argv[i], "--shell=", 8) == 0) {
			if (arg_shell_none) {
				fprintf(stderr, "Error: --shell=none was already specified.\n");
				return 1;
			}
			invalid_filename(argv[i] + 8, 0); // no globbing

			if (cfg.shell) {
				fprintf(stderr, "Error: only one user shell can be specified\n");
				return 1;
			}
			cfg.shell = argv[i] + 8;

			if (is_dir(cfg.shell) || strstr(cfg.shell, "..")) {
				fprintf(stderr, "Error: invalid shell\n");
				exit(1);
			}

			// access call checks as real UID/GID, not as effective UID/GID
			if(cfg.chrootdir) {
				char *shellpath;
				if (asprintf(&shellpath, "%s%s", cfg.chrootdir, cfg.shell) == -1)
					errExit("asprintf");
				if (access(shellpath, X_OK)) {
					fprintf(stderr, "Error: cannot access shell file in chroot\n");
					exit(1);
				}
				free(shellpath);
			} else if (access(cfg.shell, X_OK)) {
				fprintf(stderr, "Error: cannot access shell file\n");
				exit(1);
			}
		}
		else if (strcmp(argv[i], "-c") == 0) {
			arg_command = 1;
			if (i == (argc -  1)) {
				fprintf(stderr, "Error: option -c requires an argument\n");
				return 1;
			}
		}

		// unlike all other x11 features, this is available always
		else if (strcmp(argv[i], "--x11=none") == 0) {
			arg_x11_block = 1;
		}
#ifdef HAVE_X11
		else if (strcmp(argv[i], "--x11=xorg") == 0) {
			if (checkcfg(CFG_X11))
				arg_x11_xorg = 1;
			else
				exit_err_feature("x11");
		}
#endif
		else if (strncmp(argv[i], "--join-or-start=", 16) == 0) {
			// NOTE: this is second part of option handler,
			//		 atempt to find and join sandbox is done in other one

			// set sandbox name and start normally
			cfg.name = argv[i] + 16;
			if (strlen(cfg.name) == 0) {
				fprintf(stderr, "Error: please provide a name for sandbox\n");
				return 1;
			}
		}
		else if (strcmp(argv[i], "--deterministic-exit-code") == 0) {
			arg_deterministic_exit_code = 1;
		}
		else {
			// double dash - positional params to follow
			if (strcmp(argv[i], "--") == 0) {
				arg_doubledash = 1;
				i++;
				if (i  >= argc) {
					fprintf(stderr, "Error: program name not found\n");
					exit(1);
				}
			}
			// is this an invalid option?
			else if (*argv[i] == '-') {
				fprintf(stderr, "Error: invalid %s command line option\n", argv[i]);
				return 1;
			}

			// we have a program name coming
			if (arg_appimage) {
				cfg.command_name = strdup(argv[i]);
				if (!cfg.command_name)
					errExit("strdup");

				// disable shell=* for appimages
				arg_shell_none = 0;
			}
			else
				extract_command_name(i, argv);
			prog_index = i;
			break;
		}
	}
	EUID_ASSERT();

	// exit chroot, overlay and appimage sandboxes when caps are explicitly specified on command line
	if (getuid() != 0 && arg_caps_cmdline) {
		char *opt = NULL;
		if (arg_appimage)
			opt = "appimage";
		else if (arg_overlay)
			opt = "overlay";
		else if (cfg.chrootdir)
			opt = "chroot";

		if (opt) {
			fprintf(stderr, "Error: all capabilities are dropped for %s by default.\n"
				"Please remove --caps options from the command line.\n", opt);
			exit(1);
		}
	}

	// prog_index could still be -1 if no program was specified
	if (prog_index == -1 && arg_shell_none) {
		fprintf(stderr, "Error: shell=none configured, but no program specified\n");
		exit(1);
	}

	// check trace configuration
	if (arg_trace && arg_tracelog) {
		fwarning("--trace and --tracelog are mutually exclusive; --tracelog disabled\n");
	}

	// check user namespace (--noroot) options
	if (arg_noroot) {
		if (arg_overlay) {
			fwarning("--overlay and --noroot are mutually exclusive, --noroot disabled...\n");
			arg_noroot = 0;
		}
		else if (cfg.chrootdir) {
			fwarning("--chroot and --noroot are mutually exclusive, --noroot disabled...\n");
			arg_noroot = 0;
		}
	}

	// enable seccomp if only seccomp.block-secondary was specified
	if (arg_seccomp_block_secondary)
		arg_seccomp = 1;

	// log command
	logargs(argc, argv);
	if (fullargc) {
		char *msg;
		if (asprintf(&msg, "user %s entering restricted shell", cfg.username) == -1)
			errExit("asprintf");
		logmsg(msg);
		free(msg);
	}

	// guess shell if unspecified
	if (!arg_shell_none && !cfg.shell) {
		cfg.shell = guess_shell();
		if (!cfg.shell) {
			fprintf(stderr, "Error: unable to guess your shell, please set explicitly by using --shell option.\n");
			exit(1);
		}
		if (arg_debug)
			printf("Autoselecting %s as shell\n", cfg.shell);
	}

	// build the sandbox command
	if (prog_index == -1 && cfg.shell) {
		assert(cfg.command_line == NULL); // runs cfg.shell
		if (arg_appimage) {
			fprintf(stderr, "Error: no appimage archive specified\n");
			exit(1);
		}

		cfg.window_title = cfg.shell;
		cfg.command_name = cfg.shell;
	}
	else if (arg_appimage) {
		if (arg_debug)
			printf("Configuring appimage environment\n");
		appimage_set(cfg.command_name);
		build_appimage_cmdline(&cfg.command_line, &cfg.window_title, argc, argv, prog_index, true);
	}
	else {
		// Only add extra quotes if we were not launched by sshd.
		build_cmdline(&cfg.command_line, &cfg.window_title, argc, argv, prog_index, !parent_sshd);
	}
/*	else {
		fprintf(stderr, "Error: command must be specified when --shell=none used.\n");
		exit(1);
	}*/

	assert(cfg.command_name);
	if (arg_debug)
		printf("Command name #%s#\n", cfg.command_name);


	// load the profile
	if (!arg_noprofile && !custom_profile) {
		if (arg_appimage) {
			custom_profile = appimage_find_profile(cfg.command_name);
			// disable shell=* for appimages
			arg_shell_none = 0;
		}
		else
			custom_profile = profile_find_firejail(cfg.command_name, 1);
	}

	// use default.profile as the default
	if (!custom_profile && !arg_noprofile) {
		char *profile_name = DEFAULT_USER_PROFILE;
		if (getuid() == 0)
			profile_name = DEFAULT_ROOT_PROFILE;
		if (arg_debug)
			printf("Attempting to find %s.profile...\n", profile_name);

		custom_profile = profile_find_firejail(profile_name, 1);

		if (!custom_profile) {
			fprintf(stderr, "Error: no %s installed\n", profile_name);
			exit(1);
		}

		if (custom_profile)
			fmessage("\n** Note: you can use --noprofile to disable %s.profile **\n\n", profile_name);
	}
	EUID_ASSERT();

	// block X11 sockets
	if (arg_x11_block)
		x11_block();

	// check network configuration options - it will exit if anything went wrong
	net_check_cfg();

	// customization of default seccomp filter
	if (config_seccomp_filter_add) {
		if (arg_seccomp && !cfg.seccomp_list_keep && !cfg.seccomp_list_drop)
			profile_list_augment(&cfg.seccomp_list, config_seccomp_filter_add);

		if (arg_seccomp32 && !cfg.seccomp_list_keep32 && !cfg.seccomp_list_drop32)
			profile_list_augment(&cfg.seccomp_list32, config_seccomp_filter_add);
	}

	if (arg_seccomp)
		arg_seccomp_postexec = check_postexec(cfg.seccomp_list) || check_postexec(cfg.seccomp_list_drop);

	bool need_preload = arg_trace || arg_tracelog || arg_seccomp_postexec;
	if (need_preload && (cfg.seccomp_list32 || cfg.seccomp_list_drop32 || cfg.seccomp_list_keep32))
		fwarning("preload libraries (trace, tracelog, postexecseccomp due to seccomp.drop=execve etc.) are incompatible with 32 bit filters\n");

	// check and assign an IP address - for macvlan it will be done again in the sandbox!
	if (any_bridge_configured()) {
		EUID_ROOT();
		lockfd_network = open(RUN_NETWORK_LOCK_FILE, O_WRONLY | O_CREAT | O_CLOEXEC, S_IRUSR | S_IWUSR);
		if (lockfd_network != -1) {
			int rv = fchown(lockfd_network, 0, 0);
			(void) rv;
			flock(lockfd_network, LOCK_EX);
		}

		if (cfg.bridge0.configured && cfg.bridge0.arg_ip_none == 0)
			check_network(&cfg.bridge0);
		if (cfg.bridge1.configured && cfg.bridge1.arg_ip_none == 0)
			check_network(&cfg.bridge1);
		if (cfg.bridge2.configured && cfg.bridge2.arg_ip_none == 0)
			check_network(&cfg.bridge2);
		if (cfg.bridge3.configured && cfg.bridge3.arg_ip_none == 0)
			check_network(&cfg.bridge3);

		// save network mapping in shared memory
		network_set_run_file(sandbox_pid);
		EUID_USER();
	}
	EUID_ASSERT();

	if (arg_noroot && arg_overlay) {
		fwarning("--overlay and --noroot are mutually exclusive, noroot disabled\n");
		arg_noroot = 0;
	}
	else if (arg_noroot && cfg.chrootdir) {
		fwarning("--chroot and --noroot are mutually exclusive, noroot disabled\n");
		arg_noroot = 0;
	}


	// set name and x11 run files
	EUID_ROOT();
	lockfd_directory = open(RUN_DIRECTORY_LOCK_FILE, O_WRONLY | O_CREAT | O_CLOEXEC, S_IRUSR | S_IWUSR);
	if (lockfd_directory != -1) {
		int rv = fchown(lockfd_directory, 0, 0);
		(void) rv;
		flock(lockfd_directory, LOCK_EX);
	}
	if (cfg.name)
		set_name_run_file(sandbox_pid);
	int display = x11_display();
	if (display > 0)
		set_x11_run_file(sandbox_pid, display);
	if (lockfd_directory != -1) {
		flock(lockfd_directory, LOCK_UN);
		close(lockfd_directory);
	}
	EUID_USER();

#ifdef HAVE_DBUSPROXY
	if (checkcfg(CFG_DBUS)) {
		dbus_check_profile();
		if (arg_dbus_user == DBUS_POLICY_FILTER ||
			arg_dbus_system == DBUS_POLICY_FILTER) {
			EUID_ROOT();
			dbus_proxy_start();
			EUID_USER();
		}
	}
#endif

	// create the parent-child communication pipe
	if (pipe2(parent_to_child_fds, O_CLOEXEC) < 0)
		errExit("pipe");
	if (pipe2(child_to_parent_fds, O_CLOEXEC) < 0)
		errExit("pipe");

	// clone environment
	int flags = CLONE_NEWNS | CLONE_NEWPID | CLONE_NEWUTS | SIGCHLD;

	// in root mode also enable CLONE_NEWIPC
	// in user mode CLONE_NEWIPC will break MIT Shared Memory Extension (MIT-SHM)
	if (getuid() == 0 || arg_ipc) {
		flags |= CLONE_NEWIPC;
		if (arg_debug)
			printf("Enabling IPC namespace\n");
	}

	if (any_bridge_configured() || any_interface_configured() || arg_nonetwork) {
		flags |= CLONE_NEWNET;
	}
	else if (arg_debug)
		printf("Using the local network stack\n");

	EUID_ASSERT();
	EUID_ROOT();
#ifdef __ia64__
	child = __clone2(sandbox,
		child_stack,
		STACK_SIZE,
		flags,
		NULL);
#else
	child = clone(sandbox,
		child_stack + STACK_SIZE,
		flags,
		NULL);
#endif
	if (child == -1)
		errExit("clone");
	EUID_USER();

	if (!arg_command && !arg_quiet) {
		fmessage("Parent pid %u, child pid %u\n", sandbox_pid, child);
		// print the path of the new log directory
		if (getuid() == 0) // only for root
			printf("The new log directory is /proc/%d/root/var/log\n", child);
	}

	if (!arg_nonetwork) {
		EUID_ROOT();
		pid_t net_child = fork();
		if (net_child < 0)
			errExit("fork");
		if (net_child == 0) {
			// elevate privileges in order to get grsecurity working
			if (setreuid(0, 0))
				errExit("setreuid");
			if (setregid(0, 0))
				errExit("setregid");
			network_main(child);
			if (arg_debug)
				printf("Host network configured\n");

			__gcov_flush();

			_exit(0);
		}

		// wait for the child to finish
		waitpid(net_child, NULL, 0);
		EUID_USER();
	}
	EUID_ASSERT();

 	// close each end of the unused pipes
 	close(parent_to_child_fds[0]);
 	close(child_to_parent_fds[1]);

	// notify child that base setup is complete
 	notify_other(parent_to_child_fds[1]);

 	// wait for child to create new user namespace with CLONE_NEWUSER
 	wait_for_other(child_to_parent_fds[0]);
 	close(child_to_parent_fds[0]);

 	if (arg_noroot) {
	 	// update the UID and GID maps in the new child user namespace
		// uid
	 	char *map_path;
	 	if (asprintf(&map_path, "/proc/%d/uid_map", child) == -1)
	 		errExit("asprintf");

	 	char *map;
	 	uid_t uid = getuid();
	 	if (asprintf(&map, "%d %d 1", uid, uid) == -1)
	 		errExit("asprintf");
 		EUID_ROOT();
	 	update_map(map, map_path);
	 	EUID_USER();
	 	free(map);
	 	free(map_path);

	 	// gid file
		if (asprintf(&map_path, "/proc/%d/gid_map", child) == -1)
			errExit("asprintf");
	 	char gidmap[1024];
	 	char *ptr = gidmap;
	 	*ptr = '\0';

	 	// add user group
	 	gid_t gid = getgid();
	 	sprintf(ptr, "%d %d 1\n", gid, gid);
	 	ptr += strlen(ptr);

	 	if (!arg_nogroups) {
		 	//  add firejail group
		 	gid_t g = get_group_id("firejail");
		 	if (g) {
		 		sprintf(ptr, "%d %d 1\n", g, g);
		 		ptr += strlen(ptr);
		 	}

		 	//  add tty group
		 	g = get_group_id("tty");
		 	if (g) {
		 		sprintf(ptr, "%d %d 1\n", g, g);
		 		ptr += strlen(ptr);
		 	}

		 	//  add audio group
		 	g = get_group_id("audio");
		 	if (g) {
		 		sprintf(ptr, "%d %d 1\n", g, g);
		 		ptr += strlen(ptr);
		 	}

		 	//  add video group
		 	g = get_group_id("video");
		 	if (g) {
		 		sprintf(ptr, "%d %d 1\n", g, g);
		 		ptr += strlen(ptr);
		 	}

		 	//  add games group
		 	g = get_group_id("games");
		 	if (g) {
		 		sprintf(ptr, "%d %d 1\n", g, g);
		 	}
		 }

 		EUID_ROOT();
	 	update_map(gidmap, map_path);
	 	EUID_USER();
	 	free(map_path);
 	}
	EUID_ASSERT();

 	// notify child that UID/GID mapping is complete
 	notify_other(parent_to_child_fds[1]);
 	close(parent_to_child_fds[1]);

 	EUID_ROOT();
	if (lockfd_network != -1) {
		flock(lockfd_network, LOCK_UN);
		close(lockfd_network);
	}
	EUID_USER();

	int status = 0;
	//*****************************
	// following code is signal-safe

	// handle CTRL-C in parent
	install_handler();

	// wait for the child to finish
	waitpid(child, &status, 0);

	// restore default signal actions
	signal(SIGTERM, SIG_DFL);
	signal(SIGINT, SIG_DFL);

	// end of signal-safe code
	//*****************************

#if 0
// at this point the sandbox was closed and we are on our way out
// it would make sense to move this before waitpid above to free some memory
// crash for now as of issue #3662 from dhcp code
	// free globals
	if (cfg.profile) {
		ProfileEntry *prf = cfg.profile;
		while (prf != NULL) {
			ProfileEntry *next = prf->next;
printf("data #%s#\n", prf->data);
			if (prf->data)
				free(prf->data);
printf("link #%s#\n", prf->link);
			if (prf->link)
				free(prf->link);
			free(prf);
			prf = next;
		}
	}
#endif


	if (WIFEXITED(status)){
		myexit(WEXITSTATUS(status));
	} else if (WIFSIGNALED(status)) {
		// distinguish fatal signals by adding 128
		myexit(128 + WTERMSIG(status));
	} else {
		myexit(1);
	}

	return 1;
}<|MERGE_RESOLUTION|>--- conflicted
+++ resolved
@@ -32,10 +32,8 @@
 #include <dirent.h>
 #include <pwd.h>
 #include <errno.h>
-<<<<<<< HEAD
-=======
+
 #include <limits.h>
->>>>>>> c57199a3
 #include <sys/file.h>
 #include <sys/prctl.h>
 #include <signal.h>
