--- conflicted
+++ resolved
@@ -43,16 +43,16 @@
 	free(path);
 	free(env_var);
 
-<<<<<<< HEAD
+
 	// blacklist the dbus-launch user directory
 	if (asprintf(&path, "%s/.dbus", cfg.homedir) == -1)
 		errExit("asprintf");
 	disable_file_or_dir(path);
 	free(path);
-=======
+
 	// blacklist also system D-Bus socket
 	disable_file_or_dir("/run/dbus/system_bus_socket");
->>>>>>> e23fd7fc
+
 
 	// look for a possible abstract unix socket
 
