Firejail  is  a  SUID sandbox program that reduces the risk of security
breaches by restricting the running environment of  untrusted  applications
using Linux namespaces and seccomp-bpf. It includes sandbox profiles for
Iceweasel/Mozilla Firefox, Chromium, Midori, Opera, Evince, Transmission,
VLC, Audacious, Clementine, Rhythmbox, Totem, Deluge, qBittorrent.
DeaDBeeF, Dropbox, Empathy, FileZilla, IceCat, Thunderbird/Icedove,
Pidgin, Quassel, and XChat.

Firejail also expands the restricted shell facility found  in  bash  by adding
Linux  namespace support. It supports sandboxing specific users upon login.

Download: https://sourceforge.net/projects/firejail/files/
Build and install: ./configure && make && sudo make install
Documentation and support: https://firejail.wordpress.com/
Development: https://github.com/netblue30/firejail
License: GPL v2



Compile and install mainline version from GitHub:

$ git clone https://github.com/netblue30/firejail.git
$ cd firejail
$ ./configure && make && sudo make install-strip

On Debian/Ubuntu you will need to install git and a compiler:

$ sudo apt-get install build-essential



Maintainer:
- netblue30 (netblue30@yahoo.com)

Committers
- chiraag-nataraj (https://github.com/chiraag-nataraj)
- crass (https://github.com/crass)
- glitsj16 (https://github.com/glitsj16)
- Fred-Barclay (https://github.com/Fred-Barclay)
- Reiner Herrmann (https://github.com/reinerh - Debian/Ubuntu maintainer)
- rusty-snake (https://github.com/rusty-snake)
- smithsohu (https://github.com/smitsohu)
- SkewedZeppelin (https://github.com/SkewedZeppelin)
- startx2017 (https://github.com/startx2017) - LTS and *bugfixes branches maintainer)
- Topi Miettinen (https://github.com/topimiettinen)
- veloute (https://github.com/veloute)
- Vincent43 (https://github.com/Vincent43)
- netblue30 (netblue30@yahoo.com)



Firejail Authors (alphabetical order)

7twin (https://github.com/7twin_
	- fix typos
1dnrr (https://github.com/1dnrr)
	- add pybitmessage profile
Aidan Gauland (https://github.com/aidalgol)
	- added electron and riot-web profiles
Akhil Hans Maulloo (https://github.com/kouul)
	- xz profile
Alexey Kuznetsov (kuznet@ms2.inr.ac.ru)
	- src/lib/libnetlink.c extracted from iproute2 software package
Aleksey Manevich (https://github.com/manevich)
	- several profile fixes
	- fix problem with relative path in storage_find function
	- fix build for systems without bash
	- fix double quotes/single quotes problem
	- big rework of argument processing subsystem
	- --join fixes
	- splitting up cmdline.c
	- Busybox support
	- X11 support rewrite
	- gether shell selection code in one place
	- fixed several TOCTOU security problems
	- added --fix option to firecfg utility
	- read_pid fix
	- added --x11=block options
	- x11 xpra, xphyr, none profile commands
	- added --join-or-start command
	- CVE-2016-7545
Alexander Gerasiov (https://github.com/gerasiov)
	- read-only ~/.ssh/authorized_keys
	- profile updates
Alexander Stein (https://github.com/ajstein)
	- added profile for qutebrowser
Andrey Alekseenko (https://github.com/al42and)
	- fixing lintian warnings
	- fixed Skype profile
andrew160 (https://github.com/andrew160)
	- profile and man pages fixes
announ (https://github.com/announ)
	- mpv and youtube-dl profile fixes
	- git profile fix
	- evince profile fix
Antonio Russo (https://github.com/aerusso)
	- enumerate root directories in apparmor profile
	- fix join-or-start
Austin S. Hemmelgarn (https://github.com/Ferroin)
	- unbound profile update
avoidr (https://github.com/avoidr)
	- whitelist fix
	- recently-used.xbel fix
	- added parole profile
	- blacklist ncat
	- hostname support in profile file
	- Google Chrome profile rework
	- added cmus profile
	- man page fixes
	- add net iface support in profile files
	- paths fix
	- lots of profile fixes
	- added mcabber profile
	- fixed mpv profile
	- various other fixes
Bader Zaidan (https://github.com/BaderSZ)
	- Telegram profile
Benjamin Kampmann (https://github.com/ligthyear)
	- Forward exit code from child process
bitfreak25 (https://github.com/bitfreak25)
	- added PlayOnLinux profile
	- minetest profile fix
	- added sylpheed profile
bn0785ac (https://github.com/bn0785ac)
	- fixed bnox, dnox profiles
	- support all tor-browser langpacks
	- chromium canary (inox-family) fixes
	- allow multithreading for cin and natron
	- fix dbus access for libreoffice on KDE
	- fix inox, add snox profile
BogDan Vatra (https://github.com/bog-dan-ro)
	- zoom profile
Brad Ackerman
	- blacklist Bitwarden config in disable-passwdmgr.inc
Bruno Nova (https://github.com/brunonova)
	- whitelist fix
	- bash arguments fix
Bundy01 (https://github.com/Bundy01)
	- fixup geary
	- add gradio profile
BytesTuner (https://github.com/BytesTuner)
	- provided keepassxc profile
caoliver (https://github.com/caoliver)
	- network system fixes
Cat (https://github.com/ecat3)
	- prevent tmux connecting to an existing session
creideiki (https://github.com/creideiki)
	- make the sandbox process reap all children
chiraag-nataraj (https://github.com/chiraag-nataraj)
	- support for newer Xpra versions (2.1+)
	- added Viber, amule, ardour5, brackets, calligra, cin, fetchmail profiles
	- added freecad, google-earth, imagej, kdenlive, linphone, lmms profiles
	- added macrofusion, mpd, natron, ricochet, shotcut, tor-browser-en profiles
	- added tor, x-terminal-emulator, zart profiles
Christian Stadelmann (https://github.com/genodeftest)
	- profile fixes
	- evolution profile fix
Clayton Williams (https://github.com/gosre)
	- addition of RLIMIT_AS
crass (https://github.com/crass)
	- extract_command_name fixes
	- update appimage size calculation to newest code from libappimage
	- firejail should look for processes with names exactly named
curiosity-seeker (https://github.com/curiosity-seeker)
	- tightening unbound and dnscrypt-proxy profiles
	- correct and tighten QuiteRss profile
	- dnsmasq profile
	- okular and gwenview profiles
	- cherrytree profile fixes
	- added quiterss profile
	- added guayadeque profile
	- added VirtualBox.profile
	- various other profile fixes
	- added digiKam profile
	- write-protection for thumbnailer dir
da2x (https://github.com/da2x)
	- matched RPM license tag
Daan Bakker (https://github.com/dbakker)
	- protect shell startup files
Danil Semelenov (https://github.com/sgtpep)
	- blacklist the Electron Cash Wallet
	- blacklist s3cmd and s3fs configs
	- blacklist Ethereum, Monero wallets
	- blacklist Dash Core wallet
Dara Adib (https://github.com/daradib)
	- ssh profile fix
	- evince profile fix
Deelvesh Bunjun (https://github.com/DeelveshBunjun)
	- added xpdf profile
dewbasaur (https://github.com/dewbasaur)
	- block access to history files
	- Firefox PDF.js exploit (CVE-2015-4495) fixes
	- Steam profile
DiGitHubCap (https://github.com/DiGitHubCap)
	- deluge profile fix
dshmgh (https://github.com/dshmgh)
	- overlayfs fix for systems with /home mounted on a separate partition
Duncan Overbruck (https://github.com/Duncaen)
	- musl libc fix
	- utmp fix
	- fix install for --disable-seccomp software configurations
emacsomancer (https://github.com/emacsomancer)
	- added profile for Conkeror browser
eventyrer (https://github.com/eventyrer)
	- update gnome-mplayer.profile
Fabian Würfl (https://github.com/BafDyce)
	- fixed race condition when creating a new directory
	- Liferea profile
Felipe Barriga Richards (https://github.com/fbarriga)
	- --private-etc fix
floxo (https://github.com/floxo)
	- fixed qml disk cache issue
Franco (nextime) Lanza (https://github.com/nextime)
	- added --private-template/--private-home
fuelflo (https://github.com/fuelflo)
    - added rambox profile
Fred-Barclay (https://github.com/Fred-Barclay)
	- lots of profile fixes
	- added Vivaldi, Atril profiles
	- added PaleMoon profile
	- split Icedove and Thunderbird profiles
	- added 0ad profile
	- fixed version for .deb packages
	- added Warzone2100 profile
	- blacklisted VeraCrypt
	- added Gpredict profile
	- added Aweather, Stellarium profiles
	- fixed HexChat and Atril profiles
	- fixed disable-common.inc for mate-terminal
	- blacklisted escape-happy terminals in disable-common.inc
	- blacklisted g++
	- added xplayer, xreader, and xviewer profiles
	- added Brave profile
	- added Gitter profile
	- various organising
	- added LibreOffice profile
	- added pix profile
	- added audacity profile
	- fixed Telegram and qtox profiles
	- added Atom Beta and Atom profiles
	- tightened 0ad, atril, evince, gthumb, pix, qtox, and xreader profiles
	- several private-bin conversions
	- added jitsi profile
	- pidgin private-bin conversion
	- added eom profile
	- added gnome-chess profile
	- added DOSBox profile
	- evince profile enhancement
	- tightened Spotify profile
	- added xiphos and Tor Browser Bundle profiles
	- added xed and pluma profiles
	- added Cryptocat profile
	- added wireshark profile
	- uudeview profile fix
	- fixed palemoon and qbittorrent profiles
	- compile/install scripts for --git-install/--git-uninstall commands
	- tighten keepassx
	- added Thunar profile
	- added mousepad, qpicview, and cvlc profiles
	- added BibleTime profile
	- added caja and galculator profiles
	- added Catfish profile
Frederik Olesen (https://github.com/Freso)
	- added many vim profiles
g3ngr33n (https://github.com/g3ngr33n)
	- fix musl compilation
G4JC (https://sourceforge.net/u/gaming4jc/profile/)
	- ARM support
	- profile fixes
Gaman Gabriel (https://github.com/stelariusinfinitek)
	- inox profile
geg2048 (https://github.com/geg2048)
	- kwallet profile fixes
glitsj16 (https://github.com/glitsj16)
	- evince-previewer, evince-thumbnailer profiles
	- gnome-recipes, gnome-logs profiles
	- fixed private-lib for gnome-calculator
	- gunzip, bunzip2 profiles
	- enchant, enchat-2, enchant-lsmod, enchant-lsmod-2 profiles
	- atool, soundconvertor, mpd, gnome-calculator, makepkg profile fixes
	- acat, adiff, als, apack, arepack, aunpack profiles,
	- fix sqlitebrowser blacklist
	- spelling fixes
	- bitblbee profile fixes
	- fix firefox common addons
	- many profile fixes
	- profile fixes: file, strings, claws-mail,
	- new profiles: QMediathekView, aria2c, Authenticator, checkbashisms
	- new profiles: devilspie, devilspie2, easystroke, github-desktop, min
	- new profiles: bsdcat, bsdcpio, bsdtar, lzmadec, lbunzip2, lbzcat
	- new profiles: lbzip2, lzcat, lzcmp, lzdiff, lzegrep, lzfgrep, lzgrep
	- new profiles: lzless, lzma, lzmainfo, lzmore, unlzma, unxz, xzcat
	- new profiles: xzcmp, xzdiff, xzegrep, xzfgrep, xzgrep, xzless, xzmore
	- new profiles: lzip, artha, nitroshare, nitroshare-cli, nitroshare-nmh
	- new profiles: nirtoshare-send, nitroshare-ui, mencoder, gnome-pie
	- new profiles: masterpdfeditor
graywolf (https://github.com/graywolf)
	- spelling fix
greigdp (https://github.com/greigdp)
	- Gajim IM client profile
	- fixed spotify profile
	- added Slack profile
	- add Spotify profile
GSI (https://github.com/GSI)
	- added Uzbl browser profile
hamzadis (https://github.com/hamzadis)
	- added --overlay-named=name and --overlay-path=path
hawkey116477 (https://github.com/hawkeye116477)
	- added Waterfox profile
	- updated Cyberfox profile
	- updated Waterfox profile
Helmut Grohne (https://github.com/helmutg)
	-  compiler support in the build system - Debian bug #869707
Holger Heinz (https://github.com/hheinz)
	- manpage work
Icaro Perseo (https://github.com/icaroperseo)
	- Icecat profile
	- several profile fixes
Igor Bukanov (https://github.com/ibukanov)
	- found/fiixed privilege escalation in --hosts-file option
iiotx (https://github.com/iiotx)
	- use generic.profile by default
Impyy (https://github.com/Impyy)
	- added mumble profile
intika (https://github.com/intika)
	- added musixmatch profile
irregulator (https://github.com/irregulator)
	- thunderbird profile fixes for debian stretch
Irvine (https://github.com/Irvinehimself)
	- added conky profile
	- added ping, bsdtar, makepkg (Arch), archaudit-report, cower (Arch) profiles
Ivan Kozik (https://github.com/ivan)
	- speed up sandbox exit
Jaykishan Mutkawoa (https://github.com/jmutkawoa)
	- cpio profile
James Elford (https://github.com/jelford)
	- pass password manager support
	- removed shell none from ssh-agent configuration, fixing the infinite loop
	- added gcloud profile
	- blacklist sensitive cloud provider files in disable-common
Jean Lucas (https://github.com/flacks)
	- fix Discord profile
	- add AnyDesk profile
	- add WebStorm profile
	- add XMind profile
	- add nvm to list of disabled interpreters
	- fixes for tor-browser-* profiles
	- alias for riot-desktop
	- add gnome-mpv profile
	- fix wire profile
	- add Beaker profile
	- fixes for gnome-music
Jericho (https://github.com/attritionorg)
	- spelling
Jesse Smith (https://github.com/slicer69)
	- added QupZilla profile
jgriffiths (https://github.com/jgriffiths)
	- make rpm packages support
Joan Figueras (https://github.com/figue)
	- added abrowser profile
	- added Google-Play-Music-Desktop-Player
	- added cyberfox profile
John Mullee (https://github.com/jmullee)
	- fix empty-string assignment in whitelisting code
Jonas Heinrich (https://github.com/onny)
	- added signal-desktop profile
	- fixed franz profile
jrabe (https://github.com/jrabe)
	- disallow access to kdbx files
	- Epiphany profile
	- Polari profile
	- qTox profile
	- X11 fixes
juan (https://github.com/nyancat18)
	- fixed Kdenlive, Shotcut profiles
	- new profiles for Cinelerra, Cliqz, Bluefish
	- profile hardening
Kaan Genç (https://github.com/SeriousBug)
	- dynamic allocation of noblacklist buffer
KellerFuchs (https://github.com/KellerFuchs)
	- nonewpriv support, extended profiles for this feature
	- make `restricted-network` prevent use of netfilter
	- disable-common.inc additions
	- make mutt and msmtp's rc files read-only
	- added support for .local profile files in /etc/firejail
	- fixed Cryptocat profile
	- make ~/.local read-only
Kishore96in (https://github.com/Kishore96in)
	- added falkon profile
KOLANICH (https://github.com/KOLANICH)
	- added symlink fixer fix_private-bin.py in contrib section
Kunal Mehta (https://github.com/legoktm)
	- converted all links to https in manpages
laniakea64 (https://github.com/laniakea64)
	- added fj-mkdeb.py script to build deb packages
Lari Rauno (https://github.com/tuutti)
	- qutebrowser profile fixes
Laurent Declercq (https://github.com/nuxwin)
	- fixed test for shell interpreter in chroots
LaurentGH (https://github.com/LaurentGH)
	- allow private-bin parameters to be absolute paths
Loïc Damien (https://github.com/dzamlo)
	- small fixes
Lockdis (https://github.com/Lockdis)
	- Added crow, nyx, and google-earth-pro profiles
luzpaz (https://github.com/luzpaz)
	- code spelling fixes
maces (https://github.com/maces)
	- Franz messenger profile
Madura A (https://github.com/manushanga)
	- floader
mahdi1234 (https://github.com/mahdi1234)
	- cherrytree profile
	- Seamonkey profiles
Martin Carpenter (https://github.com/mcarpenter)
	- security audit and bug fixes
	- Centos 6.x support
Martin Dosch (spam-debian@mdosch.de)
	- support for gnome-shell integration addon in Firefox
	  (Bug-Debian: https://bugs.debian.org/872720)
Matt Parnell (https://github.com/ilikenwf)
	- whitelisting for core firefox related functionality
Mattias Wadman (https://github.com/wader)
	- seccomp errno filter support
Matthew Gyurgyik (https://github.com/pyther)
	- rpm spec and several fixes
matu3ba (https://github.com/matu3ba)
	- evince hardening, dbus removed
maxice8 (https://github.com/maxice8)
	- fixed missing header
Melvin Vermeeren (https://github.com/melvinvermeeren)
	- added teamspeak3 profile
	- added --noautopulse command line option
Michael Haas (https://github.com/mhaas)
	- bugfixes
Mike Frysinger (vapier@gentoo.org)
	- Gentoo compile patch
mjudtmann (https://github.com/mjudtmann)
	- lock firejail configuration in disable-mgmt.inc
mustaqimM (https://github.com/mustaqimM)
    - added profile for Nylas Mail
n1trux (https://github.com/n1trux)
	- fix flashpeak-slimjet profile typos
Nick Fox (https://github.com/njfox)
	- add a profile alias for code-oss
	- add code-oss config directory
NickMolloy (https://github.com/NickMolloy)
	- ARP address length fix
Niklas Haas (https://github.com/haasn)
	- blacklisting for keybase.io's client
nyancat18 (https://github.com/nyancat18)
	- added ardour4, dooble, karbon, krita profiles
Ondra Nekola (https://github.com/satai)
	- allow firefox theming with non-global themes
Lorenzo "Palinuro" Faletra (https://github.com/PalinuroSec)
	- prevent thunderbird conflicts when firefox is running
	- add join-or-start to pluma to open multiple files in tabs
	- fixes to keepassxc, thunderbird and pluma
Panzerfather (https://github.com/Panzerfather)
	- allow eog to access user's trash
Patrick Toomey (https://sourceforge.net/u/ptoomey/profile/)
	- user namespace implementation
Paul Moore <pmoore@redhat.com>
	-src/fsec-print/print.c extracted from libseccomp software package
Paupiah Yash (https://github.com/CaffeinatedStud)
	- gzip  profile
Pawel (https://github.com/grimskies)
	- make --join return exit code of the invoked program
Peter Millerchip (https://github.com/pmillerchip)
	- memory allocation fix
	- --private.keep to --private-home transition
	- support for files and directories starting with ~ in blacklist option
	- support for files and directories with spaces in blacklist option
	- lots of other fixes
	- implement the --allow-private-blacklist option
Peter Hogg (https://github.com/pigmonkey)
	- WeeChat profile
	- rtorrent profile
	- bitlbee profile fixes
	- mutt profile fixes
	- fixes for youtube-dl in mpv profile
Petter Reinholdtsen (pere@hungry.com)
	- Opera profile patch
PharmaceuticalCobweb (https://github.com/PharmaceuticalCobweb)
	- fix quiterss profile
	- added profile for gnome-ring
pianoslum (https://github.com/pianoslum)
	- nodbus breaking evince two-page-view warning
pirate486743186 (https://github.com/pirate486743186)
	- KMail profile
	- mpsyt profile
	- fix youtube-dl and mpv
	- fix gnome-mpv profile
Pixel Fairy (https://github.com/xahare)
	- added fjclip.py, fjdisplay.py and fjresize.py in contrib section
PizzaDude (https://github.com/pizzadude)
	- add mpv support to smplayer
	- added profile for torbrowser-launcher
	- added profile for sayonara and qmmp
	- remove tracelog from Firefox profile
probonopd (https://github.com/probonopd)
	- automatic build on Travis CI
pshpsh (https://github.com/pshpsh)
	- added FossaMail profile
pstn (https://github.com/pstn)
	- added install-strip, make install without strip
pszxzsd (https://github.com/pszxzsd)
	-uGet profile
pwnage-pineapple (https://github.com/pwnage-pineapple)
	- update Okular profile
Rafael Cavalcanti (https://github.com/rccavalcanti)
	- chromium profile fixes for Arch Linux
Rahiel Kasim (https://github.com/rahiel)
	- Mathematica profile
	- whitelisted Dropbox profile
	- whitelisted keysnail config for firefox
	- added telegram-desktop profile
Rahul Golam (https://github.com/technoLord)
	- strings profile
Raphaël Droz (https://github.com/drzraf)
	- zoom profile fixes
Reiner Herrmann (https://github.com/reinerh)
	- a number of build patches
	- man page fixes
	- Debian and Ubuntu integration
	- clang-analyzer fixes
	- Debian reproducible build
	- unit testing framework
	- moved build to .xz
	- detached signatures for source archive
	- recursive mkdir
Remco Verhoef (https://github.com/nl5887)
	- add overlay configuration to profiles
	- prevent running shells recursively
RD PROJEKT (https://github.com/RDProjekt)
	- noblacklist support for /sys/module directory
	- whitelist support for /sys/module directory
	- support AMD GPU by OpenCL in Blender
rogshdo (https://github.com/rogshdo)
	- BitlBee profile
Ruan (https://github.com/ruany)
	- fixed hexchat profile
rusty-snake (https://github.com/rusty-snake)
	- added profiles: thunderbird-wayland, supertuxkart, ghostwriter
	- added profiles: klavaro, mypaint, mypaint-ora-thumbnailer, nano
	- added profiles: gajim-history-manager, freemind, nomacs, kid3
	- added profiles: kid3-qt, kid3-cli, anki, utox
	- fixed profiles: kdenlive, bibletime, rhythmbox, gajim, seahorse
	- fixed profiles: libreoffice, gnome-maps, wget, seahorse-tool
<<<<<<< HEAD
	- fixed profiles: gnome-logs, atom, brackets, gnome-builder, geany
	- fixed profiles: vim, emacs, pycharm-community, gedit
=======
	- fixed profiles: gnome-logs, klavaro, default
>>>>>>> a1fe101a
	- hardened profiles: disable-common.inc, disable-programs.inc
	- hardened profiles: gajim, evince, ffmpeg, feh-network.inc, qtox
	- hardened profiles: gnome-clocks, meld, minetest, youtube-dl
	- hardened profiles: bibletime, whois, etr, display, feh
	- gnome-mpv was renamed to celluloid
Salvo 'LtWorf' Tomaselli (https://github.com/ltworf)
	- fixed ktorrent profile
sarneaud (https://github.com/sarneaud)
	- rewrite globbing code to fix various minor issues
	- added noblacklist command for profile files
	- various enhancements and bug fixes
Sergey Alirzaev (https://github.com/l29ah)
	- firejail.h enum fix
Tobias Schmidl (https://github.com/schtobia)
	- added profile for webui-aria2
Simon Peter (https://github.com/probonopd)
	- set $APPIMAGE and $APPDIR environment variables
	- AppImage version detection
	- Leafppad type v1 and v2 appimage packages in test/appimage
	- GitHub/Travis CI integration
sinkuu (https://github.com/sinkuu)
	- blacklisting kwalletd
	- fix symlink invocation for programs placing symlinks in $PATH
smithsohu (https://github.com/smitsohu)
	- read-only kde4 services directory
	- enhanced mediathekview profile
	- added tuxguitar profile
	- removed nodvd from k3b profile
	- lots of profile hardening and fixes
	- added MuseScore profile
	- fixed device discovery for simple-scan
	- add novideo support in many profiles
	- improve server profiles, harden musescore
	- snap profile cleanup
	- tighten some capability sets further
	- enhance mutt, goobox, baloo and clementine profiles
soredake (https://github.com/soredake)
	- fix steam startup with >=llvm-4
	- fix handling of STEAM_RUNTIME_PREFER_HOST_LIBRARIES in steam profile
	- fix keepassxc.profile
	- fix qtox.profile
	- add ocaltime to private-etc to make qtox show correct time
	- fixes for the keepassxc 2.2.5 version
SkewedZeppelin (https://github.com/SkewedZeppelin)
	- added Bless, Gnome 2048, Gnome Calculator, Gnome Contacts, JD-GUI, Lollypop, MultiMC5 profiles
	- added PDFSam, Pithos, and Xonotic profiles
	- disabled Go, Rust, and OpenSSL in disable-devel.conf
	- added dino profile
	- added Kodi profile
	- lots of profile tightening
	- added viking, youtube-dl, meld profiles
	- added Arduino profile
	- lots of profile hardening and fixing
	- firecfg enhancements
	- fixed vlc profile
	- fixed wget profile
	- fixed firecfg.config file
	- added novideo and disable-mnt support in all profile files
	- added Peek and silent profiles
	- added IntelliJ IDEA and Android Studio profiles
	- added arm profile
	- lots of profile improvements/tightening
	- added apktool, baobab, dex2jar, gitg, hashcat, obs, picard, remmina, sdat2img,
	soundconverter, sqlitebrowser, and truecraft profiles
	- added gnome-twitch profile
	- Unified all 341 profiles
	- profile tightening with private-bin
	- fix notv and nodvd placement
	- added novideo and noexec /tmp to Tor browser profile
	- fixed Gnome 2048 on wayland
	- added Neverball profile
	- hardern /var
	- profile standard layout
	- Spotify and itch.io profile fixes
sshirokov (https://sourceforge.net/u/yshirokov/profile/)
	- Patch to output "Reading profile" to stderr instead of stdout
SYN-cook (https://github.com/SYN-cook)
	- keepass/keepassx browser fixes
	- disable-common.inc fixes
	- blacklist GNOME keyring and Konqueror
	- fixed Keepass(x) profiles
	- Engrampa profile
	- Scribus profile
	- autostart blacklist for KDE
	- blacklist startup scripts
	- various profile updates
	- blacklist lots of KDE files
	- blacklist nautilus and nemo in ~/.local/share/
	- added mediathekview profile
	- blacklist attic and borg
	- cleaned up Okular and Gwenview profiles
	- added baloo_file profile
	- k3b profile update
	- noexec changes
	- gnome-calculator changes
startx2017 (https://github.com/startx2017)
	- syscall list update
	- updated default seccomp filters - added  bpf, clock_settime, personality, process_vm_writev, query_module,
	              settimeofday, stime, umount, userfaultfd, ustat, vm86, and vm86old
	- enable/disable join support in /etc/firejail/firejail.config
	- firecfg fix: create ~/.local/share/applications directory if it doesn't exist
	- firejail.config cleanup
	- --quiet fixes
	- bugfixes branches maintainer
	- firemon --top speed-up
	- Blender and 2048-qt profiles
	- handbrake profile
	- mplayer and smplayer profiles
	- kwrite and geary profiles
thewisenerd (https://github.com/thewisenerd)
	- allow multiple private-home commands
	- use $SHELL variable if the shell is not specified
	- appimage: pass commandline arguments
Thomas Jarosch (https://github.com/thomasjfox)
	- disable keepassx in disable-passwdmgr.inc
	- added uudeview profile
	- added tar (gtar), unzip and unrar profile
	- added file profile
	- improved profile list
	- fixed small variable glitch in stat64() / lstat64() (libtracelog)
	- added lstat() / lstat64() support to libtrace
	- include mkuid.sh in make dist
	- cppcheck bugfixes
tinmanx (https://github.com/tinmanx)
	- remove network access from cherrytree.profile
Tom Mellor (https://github.com/kalegrill)
	- mupen64plus profile
Tomasz Jan Góralczyk (https://github.com/tjg)
	- fixed Steam profile
Topi Miettinen (https://github.com/topimiettinen)
	- improved seccomp printing
	- improve mount handling, fix /run/user handling
	- /proc/sys can be nosuid,noexec,nodev
	- seccomp default list update
	- improve loading of seccomp filter and memory-deny-write-execute feature
	- private-lib feature
user1024 (user1024@tut.by)
	- electron profile whitelisting
	- fixed Rocket.Chat profile
	- nheko profile
valoq (https://github.com/valoq)
	- lots of profile fixes
	- added support for /srv in --whitelist feature
	- Eye of GNOME, Evolution, display (imagemagik) and Wire profiles
	- blacklist suid binaries in disable-common.inc
	- fix man pages
	- added keypass2, qemu profiles
	- added amarok, ark, atool, bleachbit, brasero, dolphin, dragon, elinks, enchant, exiftool profiles
	- added file-roller, gedit, gjs,gnome-books, gnome-documents, gnome-maps, gnome-music profiles
	- added gnome-photos, gnome-weather, goobox, gpa, gpg, gpg-agent, highlight profiles
	- added img2txt, k3b, kate, lynx, mediainfo, nautilus, odt2txt, pdftotext, simple-scan profiles
	- added skanlite, ssh-agent, transmission-cli, tracker, transmission-show, w3m, xfburn, xpra profiles
	- added wget profile
	- disable gnupg and systemd directories under /run/user
	- added iridium browser profile
Vadim A. Misbakh-Soloviov (https://github.com/msva)
	- profile fixes
ValdikSS (https://github.com/ValdikSS)
	- Psi+, Corebird, Konversation profiles
	- various profile fixes
Vasya Novikov (https://github.com/vn971)
	- Wesnoth profile
	- Hedegewars profile
	- manpage fixes
	- fixed firecfg clean/clear issue
	- found the ugliest bug so far
	- seccomp debug description in man page
	- seccomp syscall list update for glibc 2.26-10
Veeti Paananen (https://github.com/veeti)
	- fixed Spotify profile
veloute (https://github.com/veloute)
	- added standardnotes profile
	- added flameshot profile
	- added jdownloader profile
	- fixed discord profile
	- fixes for various profiles
	- removed vim and ranger from firecfg
	- fixing keepassxc auto-type, noexec /tmp
	- fix ipc-namespace prblem in file-roller
	- fix exiftool, viewnior, aria2c, ffmpegthumbnailer
	- fix pavucontrol (ipcnamespace)
	- fix gnuchess
	- add anki profile
Vincent43 (https://github.com/Vincent43)
	- apparmor enhancements
vismir2 (https://github.com/vismir2)
	- feh, ranger, 7z, keepass, keepassx and zathura profiles
	- claws-mail, mutt, git, emacs, vim profiles
	- lots of profile fixes
	-  support for truecrypt and zuluCrypt
viq (https://github.com/viq)
	- discord-canary profile
Vladimir Gorelov (https://github.com/larkvirtual)
	- added Yandex browser profile
Vladimir Schowalter (https://github.com/VladimirSchowalter20)
	- apparmor profile enhancements
	- various KDE profile enhancements
	read-only kde5 services directory
xee5ch (https://github.com/xee5ch)
	- skypeforlinux profile
yumkam (https://github.com/yumkam)
	- add compile-time option to restrict --net= to root only
	- man page fixes
Zack Weinberg (https://github.com/zackw)
	- added support for joining a persistent, named network namespace
	- removed libconnect
	- fixed memory corruption in noblacklist processing
	- rework DISPLAY environment parsing
	- rework masking X11 sockets in /tmp/.X11-unix directory
	- rework xpra and xephyr detection
	- rework abstract X11 socket detection
	- rework X11 display number assignment
	- rework X11 xorg processing
	- rework fcopy, --follow-link support in fcopy
	- follow link support in --private-bin
	- wait_for_other function rewrite
	- Xvfb X11 server support
	- Xvfb and Xephyr profiles, modified Xpra profile
	- support for sandboxing Xpra, Xvfb and Xephyr in independent sandboxes when started
	  with firejail --x11
	- support for xpra-extra-params in firejail.config

Copyright (C) 2014-2019 Firejail Authors<|MERGE_RESOLUTION|>--- conflicted
+++ resolved
@@ -547,12 +547,9 @@
 	- added profiles: kid3-qt, kid3-cli, anki, utox
 	- fixed profiles: kdenlive, bibletime, rhythmbox, gajim, seahorse
 	- fixed profiles: libreoffice, gnome-maps, wget, seahorse-tool
-<<<<<<< HEAD
 	- fixed profiles: gnome-logs, atom, brackets, gnome-builder, geany
-	- fixed profiles: vim, emacs, pycharm-community, gedit
-=======
-	- fixed profiles: gnome-logs, klavaro, default
->>>>>>> a1fe101a
+	- fixed profiles: vim, emacs, pycharm-community, gedit, klavaro
+  - fixed profiles: default
 	- hardened profiles: disable-common.inc, disable-programs.inc
 	- hardened profiles: gajim, evince, ffmpeg, feh-network.inc, qtox
 	- hardened profiles: gnome-clocks, meld, minetest, youtube-dl
